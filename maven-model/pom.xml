<?xml version="1.0" encoding="UTF-8"?>

<!--
Licensed to the Apache Software Foundation (ASF) under one
or more contributor license agreements.  See the NOTICE file
distributed with this work for additional information
regarding copyright ownership.  The ASF licenses this file
to you under the Apache License, Version 2.0 (the
"License"); you may not use this file except in compliance
with the License.  You may obtain a copy of the License at

    http://www.apache.org/licenses/LICENSE-2.0

Unless required by applicable law or agreed to in writing,
software distributed under the License is distributed on an
"AS IS" BASIS, WITHOUT WARRANTIES OR CONDITIONS OF ANY
KIND, either express or implied.  See the License for the
specific language governing permissions and limitations
under the License.
-->

<project xmlns="http://maven.apache.org/POM/4.0.0" xmlns:xsi="http://www.w3.org/2001/XMLSchema-instance" xsi:schemaLocation="http://maven.apache.org/POM/4.0.0 http://maven.apache.org/xsd/maven-4.0.0.xsd">
  <modelVersion>4.0.0</modelVersion>

  <parent>
    <groupId>org.apache.maven</groupId>
    <artifactId>maven</artifactId>
    <version>3.0-SNAPSHOT</version>
  </parent>

  <artifactId>maven-model</artifactId>

  <name>Maven Model</name>
  <description>Maven Model</description>

  <dependencies>
    <dependency>
      <groupId>org.codehaus.plexus</groupId>
      <artifactId>plexus-utils</artifactId>
    </dependency>
  </dependencies>

  <build>
    <plugins>
      <plugin>
        <groupId>org.codehaus.modello</groupId>
        <artifactId>modello-maven-plugin</artifactId>
        <configuration>
          <version>4.0.0</version>
          <models>
            <model>src/main/mdo/maven.mdo</model>
          </models>
        </configuration>
      </plugin>
      <plugin>
        <groupId>org.apache.maven.plugins</groupId>
        <artifactId>maven-site-plugin</artifactId>
        <configuration>
          <!-- Exclude the navigation file for Maven 1 sites
               as it interferes with the site generation. -->
          <moduleExcludes>
            <xdoc>navigation.xml</xdoc>
          </moduleExcludes>
        </configuration>
      </plugin>
    </plugins>
<<<<<<< HEAD
  </reporting>
=======
  </build>
>>>>>>> 101dd853

  <profiles>
    <profile>
      <id>all-models</id>
      <build>
        <plugins>
          <plugin>
            <groupId>org.codehaus.modello</groupId>
            <artifactId>modello-maven-plugin</artifactId>
            <executions>
              <execution>
                <id>v3</id>
                <goals>
                  <goal>java</goal>
                  <goal>xpp3-writer</goal>
                  <goal>xpp3-reader</goal>
                  <goal>xsd</goal>
                </goals>
                <configuration>
                  <version>3.0.0</version>
                  <packageWithVersion>true</packageWithVersion>
                </configuration>
              </execution>
            </executions>
          </plugin>
          <plugin>
            <artifactId>maven-jar-plugin</artifactId>
            <executions>
              <execution>
                <phase>package</phase>
                <goals>
                  <goal>jar</goal>
                </goals>
                <configuration>
                  <classifier>all</classifier>
                </configuration>
              </execution>
            </executions>
          </plugin>
        </plugins>
      </build>
    </profile>
  </profiles>
</project><|MERGE_RESOLUTION|>--- conflicted
+++ resolved
@@ -64,11 +64,7 @@
         </configuration>
       </plugin>
     </plugins>
-<<<<<<< HEAD
-  </reporting>
-=======
   </build>
->>>>>>> 101dd853
 
   <profiles>
     <profile>

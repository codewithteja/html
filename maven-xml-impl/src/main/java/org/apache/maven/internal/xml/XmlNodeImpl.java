--- conflicted
+++ resolved
@@ -435,14 +435,6 @@
         return sb.toString();
     }
 
-<<<<<<< HEAD
-    private static boolean isNotEmpty(String str) {
-        return ((str != null) && (!str.isEmpty()));
-    }
-
-    private static boolean isEmpty(String str) {
-        return ((str == null) || (str.isEmpty()));
-=======
     private static <T> boolean addToStringField(StringBuilder sb, T o, Function<T, Boolean> p, String n, boolean w) {
         if (!p.apply(o)) {
             if (w) {
@@ -457,6 +449,5 @@
 
     private static boolean isEmpty(String str) {
         return str == null || str.isEmpty();
->>>>>>> fe71f7d8
     }
 }
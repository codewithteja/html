package org.apache.maven.toolchain;

/*
 * Licensed to the Apache Software Foundation (ASF) under one
 * or more contributor license agreements.  See the NOTICE file
 * distributed with this work for additional information
 * regarding copyright ownership.  The ASF licenses this file
 * to you under the Apache License, Version 2.0 (the
 * "License"); you may not use this file except in compliance
 * with the License.  You may obtain a copy of the License at
 *
 *  http://www.apache.org/licenses/LICENSE-2.0
 *
 * Unless required by applicable law or agreed to in writing,
 * software distributed under the License is distributed on an
 * "AS IS" BASIS, WITHOUT WARRANTIES OR CONDITIONS OF ANY
 * KIND, either express or implied.  See the License for the
 * specific language governing permissions and limitations
 * under the License.
 */

import java.util.ArrayList;
import java.util.Collections;
import java.util.HashMap;
import java.util.List;
import java.util.Map;

import javax.inject.Inject;
import javax.inject.Named;
import javax.inject.Singleton;

import org.apache.maven.execution.MavenSession;
import org.apache.maven.plugin.descriptor.PluginDescriptor;
import org.apache.maven.project.MavenProject;
import org.apache.maven.toolchain.model.ToolchainModel;
import org.slf4j.Logger;
import org.slf4j.LoggerFactory;

import static java.util.Objects.requireNonNull;

/**
 * @author mkleint
 */
@Named
@Singleton
public class DefaultToolchainManager
    implements ToolchainManager
{
<<<<<<< HEAD
    protected final Logger logger;
=======
    final Logger logger;
    final Map<String, ToolchainFactory> factories;
>>>>>>> 35e5a4d7

    @Inject
    public DefaultToolchainManager( Logger logger, Map<String, ToolchainFactory> factories )
    {
        this.logger = logger;
        this.factories = factories;
    }

    @Inject
    public DefaultToolchainManager()
    {
        this( LoggerFactory.getLogger( DefaultToolchainManager.class ) );
    }

    /**
     * Ctor for UT.
     */
    DefaultToolchainManager( Logger logger )
    {
        this.logger = requireNonNull( logger );
    }

    @Override
    public Toolchain getToolchainFromBuildContext( String type, MavenSession session )
    {
        Map<String, Object> context = retrieveContext( session );

        ToolchainModel model = (ToolchainModel) context.get( getStorageKey( type ) );

        if ( model != null )
        {
            List<Toolchain> toolchains = selectToolchains( Collections.singletonList( model ), type, null );

            if ( !toolchains.isEmpty() )
            {
                return toolchains.get( 0 );
            }
        }

        return null;
    }

    @Override
    public List<Toolchain> getToolchains( MavenSession session, String type, Map<String, String> requirements )
    {
        List<ToolchainModel> models = session.getRequest().getToolchains().get( type );

        return selectToolchains( models, type, requirements );
    }

    private List<Toolchain> selectToolchains( List<ToolchainModel> models, String type,
                                              Map<String, String> requirements )
    {
        List<Toolchain> toolchains = new ArrayList<>();

        if ( models != null )
        {
            ToolchainFactory fact = factories.get( type );

            if ( fact == null )
            {
                logger.error( "Missing toolchain factory for type: " + type
                    + ". Possibly caused by misconfigured project." );
            }
            else
            {
                for ( ToolchainModel model : models )
                {
                    try
                    {
                        ToolchainPrivate toolchain = fact.createToolchain( model );
                        if ( requirements == null || toolchain.matchesRequirements( requirements ) )
                        {
                            toolchains.add( toolchain );
                        }
                    }
                    catch ( MisconfiguredToolchainException ex )
                    {
                        logger.error( "Misconfigured toolchain.", ex );
                    }
                }
            }
        }
        return toolchains;
    }

    Map<String, Object> retrieveContext( MavenSession session )
    {
        Map<String, Object> context = null;

        if ( session != null )
        {
            PluginDescriptor desc = new PluginDescriptor();
            desc.setGroupId( PluginDescriptor.getDefaultPluginGroupId() );
            desc.setArtifactId( PluginDescriptor.getDefaultPluginArtifactId( "toolchains" ) );

            MavenProject current = session.getCurrentProject();

            if ( current != null )
            {
                //TODO why is this using the context
                context = session.getPluginContext( desc, current );
            }
        }

        return ( context != null ) ? context : new HashMap<>();
    }

    public static final String getStorageKey( String type )
    {
        return "toolchain-" + type; // NOI18N
    }

}<|MERGE_RESOLUTION|>--- conflicted
+++ resolved
@@ -46,31 +46,23 @@
 public class DefaultToolchainManager
     implements ToolchainManager
 {
-<<<<<<< HEAD
     protected final Logger logger;
-=======
-    final Logger logger;
+
     final Map<String, ToolchainFactory> factories;
->>>>>>> 35e5a4d7
 
     @Inject
-    public DefaultToolchainManager( Logger logger, Map<String, ToolchainFactory> factories )
+    public DefaultToolchainManager( Map<String, ToolchainFactory> factories )
     {
-        this.logger = logger;
         this.factories = factories;
-    }
-
-    @Inject
-    public DefaultToolchainManager()
-    {
-        this( LoggerFactory.getLogger( DefaultToolchainManager.class ) );
+        this.logger = LoggerFactory.getLogger( DefaultToolchainManager.class );
     }
 
     /**
-     * Ctor for UT.
+     * Ctor needed for UT.
      */
-    DefaultToolchainManager( Logger logger )
+    DefaultToolchainManager( Map<String, ToolchainFactory> factories, Logger logger )
     {
+        this.factories = factories;
         this.logger = requireNonNull( logger );
     }
 

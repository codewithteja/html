/*
 * Licensed to the Apache Software Foundation (ASF) under one
 * or more contributor license agreements.  See the NOTICE file
 * distributed with this work for additional information
 * regarding copyright ownership.  The ASF licenses this file
 * to you under the Apache License, Version 2.0 (the
 * "License"); you may not use this file except in compliance
 * with the License.  You may obtain a copy of the License at
 *
 *   http://www.apache.org/licenses/LICENSE-2.0
 *
 * Unless required by applicable law or agreed to in writing,
 * software distributed under the License is distributed on an
 * "AS IS" BASIS, WITHOUT WARRANTIES OR CONDITIONS OF ANY
 * KIND, either express or implied.  See the License for the
 * specific language governing permissions and limitations
 * under the License.
 */
package org.apache.maven.toolchain.java;

import java.io.File;
import org.apache.maven.toolchain.DefaultToolchain;
import org.apache.maven.toolchain.model.ToolchainModel;
import org.codehaus.plexus.util.FileUtils;
import org.codehaus.plexus.util.Os;
import org.slf4j.Logger;

/**
 * JDK toolchain implementation.
 *
 * @author Milos Kleint
 * @since 2.0.9, renamed from DefaultJavaToolChain in 3.2.4
 */
class JavaToolchainImpl extends DefaultToolchain implements JavaToolchain {
    private String javaHome;

    public static final String KEY_JAVAHOME = "jdkHome"; // NOI18N

    JavaToolchainImpl(ToolchainModel model, Logger logger) {
        super(model, "jdk", logger);
    }

    public String getJavaHome() {
        return javaHome;
    }

    public void setJavaHome(String javaHome) {
        this.javaHome = javaHome;
    }

    public String toString() {
        return "JDK[" + getJavaHome() + "]";
    }

    public String findTool(String toolName) {
        File toRet = findTool(toolName, new File(FileUtils.normalize(getJavaHome())));
        if (toRet != null) {
            return toRet.getAbsolutePath();
        }
        return null;
    }

<<<<<<< HEAD
    private static File findTool( String toolName, File installFolder )
    {
        File bin = new File( installFolder, "bin" ); //NOI18N
        if ( bin.exists() )
        {
            boolean isWindows = Os.isFamily( "windows" ); // NOI18N
            if ( isWindows )
            {
                File tool = new File( bin, toolName + ".exe" );
                if ( tool.exists() )
                {
                    return tool;
                }
            }
            File tool = new File( bin, toolName );
            if ( tool.exists() )
            {
=======
    private static File findTool(String toolName, File installFolder) {
        File bin = new File(installFolder, "bin"); // NOI18N
        if (bin.exists()) {
            File tool = new File(bin, toolName + (Os.isFamily("windows") ? ".exe" : "")); // NOI18N
            if (tool.exists()) {
>>>>>>> a840ba91
                return tool;
            }
        }
        return null;
    }
}<|MERGE_RESOLUTION|>--- conflicted
+++ resolved
@@ -60,31 +60,18 @@
         return null;
     }
 
-<<<<<<< HEAD
-    private static File findTool( String toolName, File installFolder )
-    {
-        File bin = new File( installFolder, "bin" ); //NOI18N
-        if ( bin.exists() )
-        {
-            boolean isWindows = Os.isFamily( "windows" ); // NOI18N
-            if ( isWindows )
-            {
-                File tool = new File( bin, toolName + ".exe" );
-                if ( tool.exists() )
-                {
+    private static File findTool(String toolName, File installFolder) {
+        File bin = new File(installFolder, "bin"); //NOI18N
+        if (bin.exists()) {
+            boolean isWindows = Os.isFamily("windows"); // NOI18N
+            if (isWindows) {
+                File tool = new File(bin, toolName + ".exe");
+                if (tool.exists()) {
                     return tool;
                 }
             }
-            File tool = new File( bin, toolName );
-            if ( tool.exists() )
-            {
-=======
-    private static File findTool(String toolName, File installFolder) {
-        File bin = new File(installFolder, "bin"); // NOI18N
-        if (bin.exists()) {
-            File tool = new File(bin, toolName + (Os.isFamily("windows") ? ".exe" : "")); // NOI18N
+            File tool = new File(bin, toolName);
             if (tool.exists()) {
->>>>>>> a840ba91
                 return tool;
             }
         }

package org.apache.maven.toolchain;

/*
 * Licensed to the Apache Software Foundation (ASF) under one
 * or more contributor license agreements.  See the NOTICE file
 * distributed with this work for additional information
 * regarding copyright ownership.  The ASF licenses this file
 * to you under the Apache License, Version 2.0 (the
 * "License"); you may not use this file except in compliance
 * with the License.  You may obtain a copy of the License at
 *
 *  http://www.apache.org/licenses/LICENSE-2.0
 *
 * Unless required by applicable law or agreed to in writing,
 * software distributed under the License is distributed on an
 * "AS IS" BASIS, WITHOUT WARRANTIES OR CONDITIONS OF ANY
 * KIND, either express or implied.  See the License for the
 * specific language governing permissions and limitations
 * under the License.
 */

import java.util.ArrayList;
import java.util.List;
import java.util.Map;

import javax.inject.Inject;
import javax.inject.Named;
import javax.inject.Singleton;

import org.apache.maven.execution.MavenSession;
import org.apache.maven.toolchain.model.ToolchainModel;
<<<<<<< HEAD
import org.slf4j.Logger;
=======
import org.codehaus.plexus.logging.Logger;
>>>>>>> 35e5a4d7

/**
 * TODO: refactor this, component extending component is bad practice.
 *
 * @author mkleint
 * @author Robert Scholte
 */
@Named
@Singleton
public class DefaultToolchainManagerPrivate
    extends DefaultToolchainManager
    implements ToolchainManagerPrivate
{
    @Inject
    public DefaultToolchainManagerPrivate()
    {
        super();
    }

    /**
     * Ctor for UT.
     */
    DefaultToolchainManagerPrivate( Logger logger )
    {
        super( logger );
    }

    @Inject
    public DefaultToolchainManagerPrivate( Logger logger, Map<String, ToolchainFactory> factories )
    {
        super( logger, factories );
    }

    @Override
    public ToolchainPrivate[] getToolchainsForType( String type, MavenSession context )
        throws MisconfiguredToolchainException
    {
        List<ToolchainPrivate> toRet = new ArrayList<>();

        ToolchainFactory fact = factories.get( type );
        if ( fact == null )
        {
            logger.error( "Missing toolchain factory for type: " + type
                + ". Possibly caused by misconfigured project." );
        }
        else
        {
            List<ToolchainModel> availableToolchains = context.getRequest().getToolchains().get( type );

            if ( availableToolchains != null )
            {
                for ( ToolchainModel toolchainModel : availableToolchains )
                {
                    toRet.add( fact.createToolchain( toolchainModel ) );
                }
            }

            // add default toolchain
            ToolchainPrivate tool = fact.createDefaultToolchain();
            if ( tool != null )
            {
                toRet.add( tool );
            }
        }

        return toRet.toArray( new ToolchainPrivate[0] );
    }

    @Override
    public void storeToolchainToBuildContext( ToolchainPrivate toolchain, MavenSession session )
    {
        Map<String, Object> context = retrieveContext( session );
        context.put( getStorageKey( toolchain.getType() ), toolchain.getModel() );
    }

}<|MERGE_RESOLUTION|>--- conflicted
+++ resolved
@@ -29,11 +29,7 @@
 
 import org.apache.maven.execution.MavenSession;
 import org.apache.maven.toolchain.model.ToolchainModel;
-<<<<<<< HEAD
 import org.slf4j.Logger;
-=======
-import org.codehaus.plexus.logging.Logger;
->>>>>>> 35e5a4d7
 
 /**
  * TODO: refactor this, component extending component is bad practice.
@@ -48,23 +44,17 @@
     implements ToolchainManagerPrivate
 {
     @Inject
-    public DefaultToolchainManagerPrivate()
+    public DefaultToolchainManagerPrivate( Map<String, ToolchainFactory> factories )
     {
-        super();
+        super( factories );
     }
 
     /**
-     * Ctor for UT.
+     * Ctor needed for UT.
      */
-    DefaultToolchainManagerPrivate( Logger logger )
+    DefaultToolchainManagerPrivate( Map<String, ToolchainFactory> factories, Logger logger )
     {
-        super( logger );
-    }
-
-    @Inject
-    public DefaultToolchainManagerPrivate( Logger logger, Map<String, ToolchainFactory> factories )
-    {
-        super( logger, factories );
+        super( factories, logger );
     }
 
     @Override

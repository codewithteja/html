package org.apache.maven.plugin.internal;

/*
 * Licensed to the Apache Software Foundation (ASF) under one
 * or more contributor license agreements.  See the NOTICE file
 * distributed with this work for additional information
 * regarding copyright ownership.  The ASF licenses this file
 * to you under the Apache License, Version 2.0 (the
 * "License"); you may not use this file except in compliance
 * with the License.  You may obtain a copy of the License at
 *
 *   http://www.apache.org/licenses/LICENSE-2.0
 *
 * Unless required by applicable law or agreed to in writing,
 * software distributed under the License is distributed on an
 * "AS IS" BASIS, WITHOUT WARRANTIES OR CONDITIONS OF ANY
 * KIND, either express or implied.  See the License for the
 * specific language governing permissions and limitations
 * under the License.
 */

import org.apache.maven.RepositoryUtils;
import org.apache.maven.artifact.Artifact;
import org.apache.maven.classrealm.ClassRealmManager;
import org.apache.maven.execution.MavenSession;
import org.apache.maven.execution.scope.internal.MojoExecutionScopeModule;
import org.apache.maven.model.Plugin;
import org.apache.maven.plugin.ContextEnabled;
import org.apache.maven.plugin.DebugConfigurationListener;
import org.apache.maven.plugin.ExtensionRealmCache;
import org.apache.maven.plugin.InvalidPluginDescriptorException;
import org.apache.maven.plugin.MavenPluginManager;
import org.apache.maven.plugin.Mojo;
import org.apache.maven.plugin.MojoExecution;
import org.apache.maven.plugin.MojoNotFoundException;
import org.apache.maven.plugin.PluginArtifactsCache;
import org.apache.maven.plugin.PluginConfigurationException;
import org.apache.maven.plugin.PluginContainerException;
import org.apache.maven.plugin.PluginDescriptorCache;
import org.apache.maven.plugin.PluginDescriptorParsingException;
import org.apache.maven.plugin.PluginIncompatibleException;
import org.apache.maven.plugin.PluginManagerException;
import org.apache.maven.plugin.PluginParameterException;
import org.apache.maven.plugin.PluginParameterExpressionEvaluator;
import org.apache.maven.plugin.PluginRealmCache;
import org.apache.maven.plugin.PluginResolutionException;
import org.apache.maven.plugin.descriptor.MojoDescriptor;
import org.apache.maven.plugin.descriptor.Parameter;
import org.apache.maven.plugin.descriptor.PluginDescriptor;
import org.apache.maven.plugin.descriptor.PluginDescriptorBuilder;
import org.apache.maven.plugin.version.DefaultPluginVersionRequest;
import org.apache.maven.plugin.version.PluginVersionRequest;
import org.apache.maven.plugin.version.PluginVersionResolutionException;
import org.apache.maven.plugin.version.PluginVersionResolver;
import org.apache.maven.project.ExtensionDescriptor;
import org.apache.maven.project.ExtensionDescriptorBuilder;
import org.apache.maven.project.MavenProject;
import org.apache.maven.rtinfo.RuntimeInformation;
import org.apache.maven.session.scope.internal.SessionScopeModule;
import org.codehaus.plexus.DefaultPlexusContainer;
import org.codehaus.plexus.PlexusContainer;
import org.codehaus.plexus.classworlds.realm.ClassRealm;
import org.codehaus.plexus.component.composition.CycleDetectedInComponentGraphException;
import org.codehaus.plexus.component.configurator.ComponentConfigurationException;
import org.codehaus.plexus.component.configurator.ComponentConfigurator;
import org.codehaus.plexus.component.configurator.ConfigurationListener;
import org.codehaus.plexus.component.configurator.expression.ExpressionEvaluationException;
import org.codehaus.plexus.component.configurator.expression.ExpressionEvaluator;
import org.codehaus.plexus.component.repository.ComponentDescriptor;
import org.codehaus.plexus.component.repository.exception.ComponentLifecycleException;
import org.codehaus.plexus.component.repository.exception.ComponentLookupException;
import org.codehaus.plexus.configuration.PlexusConfiguration;
import org.codehaus.plexus.configuration.PlexusConfigurationException;
import org.codehaus.plexus.configuration.xml.XmlPlexusConfiguration;
import org.codehaus.plexus.util.ReaderFactory;
import org.codehaus.plexus.util.StringUtils;
import org.codehaus.plexus.util.xml.Xpp3Dom;
import org.eclipse.aether.RepositorySystemSession;
import org.eclipse.aether.graph.DependencyFilter;
import org.eclipse.aether.graph.DependencyNode;
import org.eclipse.aether.repository.RemoteRepository;
import org.eclipse.aether.util.filter.AndDependencyFilter;
import org.eclipse.aether.util.graph.visitor.PreorderNodeListGenerator;
import org.slf4j.Logger;
import org.slf4j.LoggerFactory;

import java.io.BufferedInputStream;
import java.io.ByteArrayOutputStream;
import java.io.File;
import java.io.FileInputStream;
import java.io.IOException;
import java.io.InputStream;
import java.io.PrintStream;
import java.io.Reader;
import java.util.ArrayList;
import java.util.Collection;
import java.util.Collections;
import java.util.HashMap;
import java.util.List;
import java.util.Map;
import java.util.Objects;
import java.util.jar.JarFile;
import java.util.zip.ZipEntry;

import javax.inject.Inject;
import javax.inject.Named;
import javax.inject.Singleton;

/**
 * Provides basic services to manage Maven plugins and their mojos. This component is kept general in its design such
 * that the plugins/mojos can be used in arbitrary contexts. In particular, the mojos can be used for ordinary build
 * plugins as well as special purpose plugins like reports.
 *
 * @author Benjamin Bentmann
 * @since 3.0
 */
@Named
@Singleton
public class DefaultMavenPluginManager
    implements MavenPluginManager
{

    /**
     * <p>
     * PluginId =&gt; ExtensionRealmCache.CacheRecord map MavenProject context value key. The map is used to ensure the
     * same class realm is used to load build extensions and load mojos for extensions=true plugins.
     * </p>
     * <strong>Note:</strong> This is part of internal implementation and may be changed or removed without notice
     *
     * @since 3.3.0
     */
    public static final String KEY_EXTENSIONS_REALMS = DefaultMavenPluginManager.class.getName() + "/extensionsRealms";

<<<<<<< HEAD
    private final Logger logger = LoggerFactory.getLogger( getClass() );

    @Inject
=======
    private Logger logger;
    private LoggerManager loggerManager;
>>>>>>> 35e5a4d7
    private PlexusContainer container;
    private ClassRealmManager classRealmManager;
    private PluginDescriptorCache pluginDescriptorCache;
    private PluginRealmCache pluginRealmCache;
    private PluginDependenciesResolver pluginDependenciesResolver;
    private RuntimeInformation runtimeInformation;
    private ExtensionRealmCache extensionRealmCache;
    private PluginVersionResolver pluginVersionResolver;
    private PluginArtifactsCache pluginArtifactsCache;
    private MavenPluginValidator pluginValidator;

    private final ExtensionDescriptorBuilder extensionDescriptorBuilder = new ExtensionDescriptorBuilder();
    private final PluginDescriptorBuilder builder = new PluginDescriptorBuilder();

    @Inject
    public DefaultMavenPluginManager(
            Logger logger,
            LoggerManager loggerManager,
            PlexusContainer container,
            ClassRealmManager classRealmManager,
            PluginDescriptorCache pluginDescriptorCache,
            PluginRealmCache pluginRealmCache,
            PluginDependenciesResolver pluginDependenciesResolver,
            RuntimeInformation runtimeInformation,
            ExtensionRealmCache extensionRealmCache,
            PluginVersionResolver pluginVersionResolver,
            PluginArtifactsCache pluginArtifactsCache,
            MavenPluginValidator pluginValidator )
    {
        this.logger = logger;
        this.loggerManager = loggerManager;
        this.container = container;
        this.classRealmManager = classRealmManager;
        this.pluginDescriptorCache = pluginDescriptorCache;
        this.pluginRealmCache = pluginRealmCache;
        this.pluginDependenciesResolver = pluginDependenciesResolver;
        this.runtimeInformation = runtimeInformation;
        this.extensionRealmCache = extensionRealmCache;
        this.pluginVersionResolver = pluginVersionResolver;
        this.pluginArtifactsCache = pluginArtifactsCache;
        this.pluginValidator = pluginValidator;
    }

    public synchronized PluginDescriptor getPluginDescriptor( Plugin plugin, List<RemoteRepository> repositories,
                                                             RepositorySystemSession session )
        throws PluginResolutionException, PluginDescriptorParsingException, InvalidPluginDescriptorException
    {
        PluginDescriptorCache.Key cacheKey = pluginDescriptorCache.createKey( plugin, repositories, session );

        PluginDescriptor pluginDescriptor = pluginDescriptorCache.get( cacheKey );

        if ( pluginDescriptor == null )
        {
            org.eclipse.aether.artifact.Artifact artifact =
                pluginDependenciesResolver.resolve( plugin, repositories, session );

            Artifact pluginArtifact = RepositoryUtils.toArtifact( artifact );

            pluginDescriptor = extractPluginDescriptor( pluginArtifact, plugin );

            pluginDescriptor.setRequiredMavenVersion( artifact.getProperty( "requiredMavenVersion", null ) );

            pluginDescriptorCache.put( cacheKey, pluginDescriptor );
        }

        pluginDescriptor.setPlugin( plugin );

        return pluginDescriptor;
    }

    private PluginDescriptor extractPluginDescriptor( Artifact pluginArtifact, Plugin plugin )
        throws PluginDescriptorParsingException, InvalidPluginDescriptorException
    {
        PluginDescriptor pluginDescriptor = null;

        File pluginFile = pluginArtifact.getFile();

        try
        {
            if ( pluginFile.isFile() )
            {
                try ( JarFile pluginJar = new JarFile( pluginFile, false ) )
                {
                    ZipEntry pluginDescriptorEntry = pluginJar.getEntry( getPluginDescriptorLocation() );

                    if ( pluginDescriptorEntry != null )
                    {
                        InputStream is = pluginJar.getInputStream( pluginDescriptorEntry );

                        pluginDescriptor = parsePluginDescriptor( is, plugin, pluginFile.getAbsolutePath() );
                    }
                }
            }
            else
            {
                File pluginXml = new File( pluginFile, getPluginDescriptorLocation() );

                if ( pluginXml.isFile() )
                {
                    try ( InputStream is = new BufferedInputStream( new FileInputStream( pluginXml ) ) )
                    {
                        pluginDescriptor = parsePluginDescriptor( is, plugin, pluginXml.getAbsolutePath() );
                    }
                }
            }

            if ( pluginDescriptor == null )
            {
                throw new IOException( "No plugin descriptor found at " + getPluginDescriptorLocation() );
            }
        }
        catch ( IOException e )
        {
            throw new PluginDescriptorParsingException( plugin, pluginFile.getAbsolutePath(), e );
        }

        List<String> errors = new ArrayList<>();
        pluginValidator.validate( pluginArtifact, pluginDescriptor, errors );

        if ( !errors.isEmpty() )
        {
            throw new InvalidPluginDescriptorException(
                "Invalid plugin descriptor for " + plugin.getId() + " (" + pluginFile + ")", errors );
        }

        pluginDescriptor.setPluginArtifact( pluginArtifact );

        return pluginDescriptor;
    }

    private String getPluginDescriptorLocation()
    {
        return "META-INF/maven/plugin.xml";
    }

    private PluginDescriptor parsePluginDescriptor( InputStream is, Plugin plugin, String descriptorLocation )
        throws PluginDescriptorParsingException
    {
        try
        {
            Reader reader = ReaderFactory.newXmlReader( is );

            PluginDescriptor pluginDescriptor = builder.build( reader, descriptorLocation );

            return pluginDescriptor;
        }
        catch ( IOException | PlexusConfigurationException e )
        {
            throw new PluginDescriptorParsingException( plugin, descriptorLocation, e );
        }
    }

    public MojoDescriptor getMojoDescriptor( Plugin plugin, String goal, List<RemoteRepository> repositories,
                                             RepositorySystemSession session )
        throws MojoNotFoundException, PluginResolutionException, PluginDescriptorParsingException,
        InvalidPluginDescriptorException
    {
        PluginDescriptor pluginDescriptor = getPluginDescriptor( plugin, repositories, session );

        MojoDescriptor mojoDescriptor = pluginDescriptor.getMojo( goal );

        if ( mojoDescriptor == null )
        {
            throw new MojoNotFoundException( goal, pluginDescriptor );
        }

        return mojoDescriptor;
    }

    public void checkRequiredMavenVersion( PluginDescriptor pluginDescriptor )
        throws PluginIncompatibleException
    {
        String requiredMavenVersion = pluginDescriptor.getRequiredMavenVersion();
        if ( StringUtils.isNotBlank( requiredMavenVersion ) )
        {
            try
            {
                if ( !runtimeInformation.isMavenVersion( requiredMavenVersion ) )
                {
                    throw new PluginIncompatibleException( pluginDescriptor.getPlugin(),
                                                           "The plugin " + pluginDescriptor.getId()
                                                               + " requires Maven version " + requiredMavenVersion );
                }
            }
            catch ( RuntimeException e )
            {
                logger.warn( "Could not verify plugin's Maven prerequisite: " + e.getMessage() );
            }
        }
    }

    public synchronized void setupPluginRealm( PluginDescriptor pluginDescriptor, MavenSession session,
                                               ClassLoader parent, List<String> imports, DependencyFilter filter )
        throws PluginResolutionException, PluginContainerException
    {
        Plugin plugin = pluginDescriptor.getPlugin();
        MavenProject project = session.getCurrentProject();

        if ( plugin.isExtensions() )
        {
            ExtensionRealmCache.CacheRecord extensionRecord;
            try
            {
                RepositorySystemSession repositorySession = session.getRepositorySession();
                extensionRecord = setupExtensionsRealm( project, plugin, repositorySession );
            }
            catch ( PluginManagerException e )
            {
                // extensions realm is expected to be fully setup at this point
                // any exception means a problem in maven code, not a user error
                throw new IllegalStateException( e );
            }

            ClassRealm pluginRealm = extensionRecord.getRealm();
            List<Artifact> pluginArtifacts = extensionRecord.getArtifacts();

            for ( ComponentDescriptor<?> componentDescriptor : pluginDescriptor.getComponents() )
            {
                componentDescriptor.setRealm( pluginRealm );
            }

            pluginDescriptor.setClassRealm( pluginRealm );
            pluginDescriptor.setArtifacts( pluginArtifacts );
        }
        else
        {
            Map<String, ClassLoader> foreignImports = calcImports( project, parent, imports );

            PluginRealmCache.Key cacheKey = pluginRealmCache.createKey( plugin, parent, foreignImports, filter,
                                                                        project.getRemotePluginRepositories(),
                                                                        session.getRepositorySession() );

            PluginRealmCache.CacheRecord cacheRecord = pluginRealmCache.get( cacheKey );

            if ( cacheRecord != null )
            {
                pluginDescriptor.setClassRealm( cacheRecord.getRealm() );
                pluginDescriptor.setArtifacts( new ArrayList<>( cacheRecord.getArtifacts() ) );
                for ( ComponentDescriptor<?> componentDescriptor : pluginDescriptor.getComponents() )
                {
                    componentDescriptor.setRealm( cacheRecord.getRealm() );
                }
            }
            else
            {
                createPluginRealm( pluginDescriptor, session, parent, foreignImports, filter );

                cacheRecord =
                    pluginRealmCache.put( cacheKey, pluginDescriptor.getClassRealm(), pluginDescriptor.getArtifacts() );
            }

            pluginRealmCache.register( project, cacheKey, cacheRecord );
        }
    }

    private void createPluginRealm( PluginDescriptor pluginDescriptor, MavenSession session, ClassLoader parent,
                                    Map<String, ClassLoader> foreignImports, DependencyFilter filter )
        throws PluginResolutionException, PluginContainerException
    {
        Plugin plugin =
            Objects.requireNonNull( pluginDescriptor.getPlugin(), "pluginDescriptor.plugin cannot be null" );

        Artifact pluginArtifact = Objects.requireNonNull( pluginDescriptor.getPluginArtifact(),
                                                          "pluginDescriptor.pluginArtifact cannot be null" );

        MavenProject project = session.getCurrentProject();

        final ClassRealm pluginRealm;
        final List<Artifact> pluginArtifacts;

        RepositorySystemSession repositorySession = session.getRepositorySession();
        DependencyFilter dependencyFilter = project.getExtensionDependencyFilter();
        dependencyFilter = AndDependencyFilter.newInstance( dependencyFilter, filter );

        DependencyNode root =
            pluginDependenciesResolver.resolve( plugin, RepositoryUtils.toArtifact( pluginArtifact ), dependencyFilter,
                                                project.getRemotePluginRepositories(), repositorySession );

        PreorderNodeListGenerator nlg = new PreorderNodeListGenerator();
        root.accept( nlg );

        pluginArtifacts = toMavenArtifacts( root, nlg );

        pluginRealm = classRealmManager.createPluginRealm( plugin, parent, null, foreignImports,
                                                           toAetherArtifacts( pluginArtifacts ) );

        discoverPluginComponents( pluginRealm, plugin, pluginDescriptor );

        pluginDescriptor.setClassRealm( pluginRealm );
        pluginDescriptor.setArtifacts( pluginArtifacts );
    }

    private void discoverPluginComponents( final ClassRealm pluginRealm, Plugin plugin,
                                           PluginDescriptor pluginDescriptor )
        throws PluginContainerException
    {
        try
        {
            if ( pluginDescriptor != null )
            {
                for ( ComponentDescriptor<?> componentDescriptor : pluginDescriptor.getComponents() )
                {
                    componentDescriptor.setRealm( pluginRealm );
                    container.addComponentDescriptor( componentDescriptor );
                }
            }

            ( (DefaultPlexusContainer) container ).discoverComponents( pluginRealm, new SessionScopeModule( container ),
                                                                       new MojoExecutionScopeModule( container ) );
        }
        catch ( ComponentLookupException | CycleDetectedInComponentGraphException e )
        {
            throw new PluginContainerException( plugin, pluginRealm,
                                                "Error in component graph of plugin " + plugin.getId() + ": "
                                                    + e.getMessage(), e );
        }
    }

    private List<org.eclipse.aether.artifact.Artifact> toAetherArtifacts( final List<Artifact> pluginArtifacts )
    {
        return new ArrayList<>( RepositoryUtils.toArtifacts( pluginArtifacts ) );
    }

    private List<Artifact> toMavenArtifacts( DependencyNode root, PreorderNodeListGenerator nlg )
    {
        List<Artifact> artifacts = new ArrayList<>( nlg.getNodes().size() );
        RepositoryUtils.toArtifacts( artifacts, Collections.singleton( root ), Collections.<String>emptyList(), null );
        artifacts.removeIf( artifact -> artifact.getFile() == null );
        return Collections.unmodifiableList( artifacts );
    }

    private Map<String, ClassLoader> calcImports( MavenProject project, ClassLoader parent, List<String> imports )
    {
        Map<String, ClassLoader> foreignImports = new HashMap<>();

        ClassLoader projectRealm = project.getClassRealm();
        if ( projectRealm != null )
        {
            foreignImports.put( "", projectRealm );
        }
        else
        {
            foreignImports.put( "", classRealmManager.getMavenApiRealm() );
        }

        if ( parent != null && imports != null )
        {
            for ( String parentImport : imports )
            {
                foreignImports.put( parentImport, parent );
            }
        }

        return foreignImports;
    }

    public <T> T getConfiguredMojo( Class<T> mojoInterface, MavenSession session, MojoExecution mojoExecution )
        throws PluginConfigurationException, PluginContainerException
    {
        MojoDescriptor mojoDescriptor = mojoExecution.getMojoDescriptor();

        PluginDescriptor pluginDescriptor = mojoDescriptor.getPluginDescriptor();

        ClassRealm pluginRealm = pluginDescriptor.getClassRealm();

        if ( logger.isDebugEnabled() )
        {
            logger.debug( "Configuring mojo " + mojoDescriptor.getId() + " from plugin realm " + pluginRealm );
        }

        // We are forcing the use of the plugin realm for all lookups that might occur during
        // the lifecycle that is part of the lookup. Here we are specifically trying to keep
        // lookups that occur in contextualize calls in line with the right realm.
        ClassRealm oldLookupRealm = container.setLookupRealm( pluginRealm );

        ClassLoader oldClassLoader = Thread.currentThread().getContextClassLoader();
        Thread.currentThread().setContextClassLoader( pluginRealm );

        try
        {
            T mojo;

            try
            {
                mojo = container.lookup( mojoInterface, mojoDescriptor.getRoleHint() );
            }
            catch ( ComponentLookupException e )
            {
                Throwable cause = e.getCause();
                while ( cause != null && !( cause instanceof LinkageError )
                    && !( cause instanceof ClassNotFoundException ) )
                {
                    cause = cause.getCause();
                }

                if ( ( cause instanceof NoClassDefFoundError ) || ( cause instanceof ClassNotFoundException ) )
                {
                    ByteArrayOutputStream os = new ByteArrayOutputStream( 1024 );
                    PrintStream ps = new PrintStream( os );
                    ps.println( "Unable to load the mojo '" + mojoDescriptor.getGoal() + "' in the plugin '"
                                    + pluginDescriptor.getId() + "'. A required class is missing: "
                                    + cause.getMessage() );
                    pluginRealm.display( ps );

                    throw new PluginContainerException( mojoDescriptor, pluginRealm, os.toString(), cause );
                }
                else if ( cause instanceof LinkageError )
                {
                    ByteArrayOutputStream os = new ByteArrayOutputStream( 1024 );
                    PrintStream ps = new PrintStream( os );
                    ps.println( "Unable to load the mojo '" + mojoDescriptor.getGoal() + "' in the plugin '"
                                    + pluginDescriptor.getId() + "' due to an API incompatibility: "
                                    + e.getClass().getName() + ": " + cause.getMessage() );
                    pluginRealm.display( ps );

                    throw new PluginContainerException( mojoDescriptor, pluginRealm, os.toString(), cause );
                }

                throw new PluginContainerException( mojoDescriptor, pluginRealm,
                                                    "Unable to load the mojo '" + mojoDescriptor.getGoal()
                                                        + "' (or one of its required components) from the plugin '"
                                                        + pluginDescriptor.getId() + "'", e );
            }

            if ( mojo instanceof ContextEnabled )
            {
                MavenProject project = session.getCurrentProject();

                Map<String, Object> pluginContext = session.getPluginContext( pluginDescriptor, project );

                if ( pluginContext != null )
                {
                    pluginContext.put( "project", project );

                    pluginContext.put( "pluginDescriptor", pluginDescriptor );

                    ( (ContextEnabled) mojo ).setPluginContext( pluginContext );
                }
            }

            if ( mojo instanceof Mojo )
            {
                Logger mojoLogger = LoggerFactory.getLogger( mojoDescriptor.getImplementation() );
                ( (Mojo) mojo ).setLog( new MojoLogWrapper( mojoLogger ) );
            }

            Xpp3Dom dom = mojoExecution.getConfiguration();

            PlexusConfiguration pomConfiguration;

            if ( dom == null )
            {
                pomConfiguration = new XmlPlexusConfiguration( "configuration" );
            }
            else
            {
                pomConfiguration = new XmlPlexusConfiguration( dom );
            }

            ExpressionEvaluator expressionEvaluator = new PluginParameterExpressionEvaluator( session, mojoExecution );

            populatePluginFields( mojo, mojoDescriptor, pluginRealm, pomConfiguration, expressionEvaluator );

            return mojo;
        }
        finally
        {
            Thread.currentThread().setContextClassLoader( oldClassLoader );
            container.setLookupRealm( oldLookupRealm );
        }
    }

    private void populatePluginFields( Object mojo, MojoDescriptor mojoDescriptor, ClassRealm pluginRealm,
                                       PlexusConfiguration configuration, ExpressionEvaluator expressionEvaluator )
        throws PluginConfigurationException
    {
        ComponentConfigurator configurator = null;

        String configuratorId = mojoDescriptor.getComponentConfigurator();

        if ( StringUtils.isEmpty( configuratorId ) )
        {
            configuratorId = "basic";
        }

        try
        {
            // TODO could the configuration be passed to lookup and the configurator known to plexus via the descriptor
            // so that this method could entirely be handled by a plexus lookup?
            configurator = container.lookup( ComponentConfigurator.class, configuratorId );

            ConfigurationListener listener = new DebugConfigurationListener( logger );

            ValidatingConfigurationListener validator =
                new ValidatingConfigurationListener( mojo, mojoDescriptor, listener );

            logger.debug(
                "Configuring mojo '" + mojoDescriptor.getId() + "' with " + configuratorId + " configurator -->" );

            configurator.configureComponent( mojo, configuration, expressionEvaluator, pluginRealm, validator );

            logger.debug( "-- end configuration --" );

            Collection<Parameter> missingParameters = validator.getMissingParameters();
            if ( !missingParameters.isEmpty() )
            {
                if ( "basic".equals( configuratorId ) )
                {
                    throw new PluginParameterException( mojoDescriptor, new ArrayList<>( missingParameters ) );
                }
                else
                {
                    /*
                     * NOTE: Other configurators like the map-oriented one don't call into the listener, so do it the
                     * hard way.
                     */
                    validateParameters( mojoDescriptor, configuration, expressionEvaluator );
                }
            }
        }
        catch ( ComponentConfigurationException e )
        {
            String message = "Unable to parse configuration of mojo " + mojoDescriptor.getId();
            if ( e.getFailedConfiguration() != null )
            {
                message += " for parameter " + e.getFailedConfiguration().getName();
            }
            message += ": " + e.getMessage();

            throw new PluginConfigurationException( mojoDescriptor.getPluginDescriptor(), message, e );
        }
        catch ( ComponentLookupException e )
        {
            throw new PluginConfigurationException( mojoDescriptor.getPluginDescriptor(),
                                                    "Unable to retrieve component configurator " + configuratorId
                                                        + " for configuration of mojo " + mojoDescriptor.getId(), e );
        }
        catch ( NoClassDefFoundError e )
        {
            ByteArrayOutputStream os = new ByteArrayOutputStream( 1024 );
            PrintStream ps = new PrintStream( os );
            ps.println( "A required class was missing during configuration of mojo " + mojoDescriptor.getId() + ": "
                            + e.getMessage() );
            pluginRealm.display( ps );

            throw new PluginConfigurationException( mojoDescriptor.getPluginDescriptor(), os.toString(), e );
        }
        catch ( LinkageError e )
        {
            ByteArrayOutputStream os = new ByteArrayOutputStream( 1024 );
            PrintStream ps = new PrintStream( os );
            ps.println(
                "An API incompatibility was encountered during configuration of mojo " + mojoDescriptor.getId() + ": "
                    + e.getClass().getName() + ": " + e.getMessage() );
            pluginRealm.display( ps );

            throw new PluginConfigurationException( mojoDescriptor.getPluginDescriptor(), os.toString(), e );
        }
        finally
        {
            if ( configurator != null )
            {
                try
                {
                    container.release( configurator );
                }
                catch ( ComponentLifecycleException e )
                {
                    logger.debug( "Failed to release mojo configurator - ignoring." );
                }
            }
        }
    }

    private void validateParameters( MojoDescriptor mojoDescriptor, PlexusConfiguration configuration,
                                     ExpressionEvaluator expressionEvaluator )
        throws ComponentConfigurationException, PluginParameterException
    {
        if ( mojoDescriptor.getParameters() == null )
        {
            return;
        }

        List<Parameter> invalidParameters = new ArrayList<>();

        for ( Parameter parameter : mojoDescriptor.getParameters() )
        {
            if ( !parameter.isRequired() )
            {
                continue;
            }

            Object value = null;

            PlexusConfiguration config = configuration.getChild( parameter.getName(), false );
            if ( config != null )
            {
                String expression = config.getValue( null );

                try
                {
                    value = expressionEvaluator.evaluate( expression );

                    if ( value == null )
                    {
                        value = config.getAttribute( "default-value", null );
                    }
                }
                catch ( ExpressionEvaluationException e )
                {
                    String msg = "Error evaluating the expression '" + expression + "' for configuration value '"
                        + configuration.getName() + "'";
                    throw new ComponentConfigurationException( configuration, msg, e );
                }
            }

            if ( value == null && ( config == null || config.getChildCount() <= 0 ) )
            {
                invalidParameters.add( parameter );
            }
        }

        if ( !invalidParameters.isEmpty() )
        {
            throw new PluginParameterException( mojoDescriptor, invalidParameters );
        }
    }

    public void releaseMojo( Object mojo, MojoExecution mojoExecution )
    {
        if ( mojo != null )
        {
            try
            {
                container.release( mojo );
            }
            catch ( ComponentLifecycleException e )
            {
                String goalExecId = mojoExecution.getGoal();

                if ( mojoExecution.getExecutionId() != null )
                {
                    goalExecId += " {execution: " + mojoExecution.getExecutionId() + "}";
                }

                logger.debug( "Error releasing mojo for " + goalExecId, e );
            }
        }
    }

    public ExtensionRealmCache.CacheRecord setupExtensionsRealm( MavenProject project, Plugin plugin,
                                                                 RepositorySystemSession session )
        throws PluginManagerException
    {
        @SuppressWarnings( "unchecked" ) Map<String, ExtensionRealmCache.CacheRecord> pluginRealms =
            (Map<String, ExtensionRealmCache.CacheRecord>) project.getContextValue( KEY_EXTENSIONS_REALMS );
        if ( pluginRealms == null )
        {
            pluginRealms = new HashMap<>();
            project.setContextValue( KEY_EXTENSIONS_REALMS, pluginRealms );
        }

        final String pluginKey = plugin.getId();

        ExtensionRealmCache.CacheRecord extensionRecord = pluginRealms.get( pluginKey );
        if ( extensionRecord != null )
        {
            return extensionRecord;
        }

        final List<RemoteRepository> repositories = project.getRemotePluginRepositories();

        // resolve plugin version as necessary
        if ( plugin.getVersion() == null )
        {
            PluginVersionRequest versionRequest = new DefaultPluginVersionRequest( plugin, session, repositories );
            try
            {
                plugin.setVersion( pluginVersionResolver.resolve( versionRequest ).getVersion() );
            }
            catch ( PluginVersionResolutionException e )
            {
                throw new PluginManagerException( plugin, e.getMessage(), e );
            }
        }

        // resolve plugin artifacts
        List<Artifact> artifacts;
        PluginArtifactsCache.Key cacheKey = pluginArtifactsCache.createKey( plugin, null, repositories, session );
        PluginArtifactsCache.CacheRecord recordArtifacts;
        try
        {
            recordArtifacts = pluginArtifactsCache.get( cacheKey );
        }
        catch ( PluginResolutionException e )
        {
            throw new PluginManagerException( plugin, e.getMessage(), e );
        }
        if ( recordArtifacts != null )
        {
            artifacts = recordArtifacts.getArtifacts();
        }
        else
        {
            try
            {
                artifacts = resolveExtensionArtifacts( plugin, repositories, session );
                recordArtifacts = pluginArtifactsCache.put( cacheKey, artifacts );
            }
            catch ( PluginResolutionException e )
            {
                pluginArtifactsCache.put( cacheKey, e );
                pluginArtifactsCache.register( project, cacheKey, recordArtifacts );
                throw new PluginManagerException( plugin, e.getMessage(), e );
            }
        }
        pluginArtifactsCache.register( project, cacheKey, recordArtifacts );

        // create and cache extensions realms
        final ExtensionRealmCache.Key extensionKey = extensionRealmCache.createKey( artifacts );
        extensionRecord = extensionRealmCache.get( extensionKey );
        if ( extensionRecord == null )
        {
            ClassRealm extensionRealm =
                classRealmManager.createExtensionRealm( plugin, toAetherArtifacts( artifacts ) );

            // TODO figure out how to use the same PluginDescriptor when running mojos

            PluginDescriptor pluginDescriptor = null;
            if ( plugin.isExtensions() && !artifacts.isEmpty() )
            {
                // ignore plugin descriptor parsing errors at this point
                // these errors will reported during calculation of project build execution plan
                try
                {
                    pluginDescriptor = extractPluginDescriptor( artifacts.get( 0 ), plugin );
                }
                catch ( PluginDescriptorParsingException | InvalidPluginDescriptorException e )
                {
                    // ignore, see above
                }
            }

            discoverPluginComponents( extensionRealm, plugin, pluginDescriptor );

            ExtensionDescriptor extensionDescriptor = null;
            Artifact extensionArtifact = artifacts.get( 0 );
            try
            {
                extensionDescriptor = extensionDescriptorBuilder.build( extensionArtifact.getFile() );
            }
            catch ( IOException e )
            {
                String message = "Invalid extension descriptor for " + plugin.getId() + ": " + e.getMessage();
                if ( logger.isDebugEnabled() )
                {
                    logger.error( message, e );
                }
                else
                {
                    logger.error( message );
                }
            }
            extensionRecord = extensionRealmCache.put( extensionKey, extensionRealm, extensionDescriptor, artifacts );
        }
        extensionRealmCache.register( project, extensionKey, extensionRecord );
        pluginRealms.put( pluginKey, extensionRecord );

        return extensionRecord;
    }

    private List<Artifact> resolveExtensionArtifacts( Plugin extensionPlugin, List<RemoteRepository> repositories,
                                                      RepositorySystemSession session )
        throws PluginResolutionException
    {
        DependencyNode root = pluginDependenciesResolver.resolve( extensionPlugin, null, null, repositories, session );
        PreorderNodeListGenerator nlg = new PreorderNodeListGenerator();
        root.accept( nlg );
        return toMavenArtifacts( root, nlg );
    }

}<|MERGE_RESOLUTION|>--- conflicted
+++ resolved
@@ -131,14 +131,8 @@
      */
     public static final String KEY_EXTENSIONS_REALMS = DefaultMavenPluginManager.class.getName() + "/extensionsRealms";
 
-<<<<<<< HEAD
     private final Logger logger = LoggerFactory.getLogger( getClass() );
 
-    @Inject
-=======
-    private Logger logger;
-    private LoggerManager loggerManager;
->>>>>>> 35e5a4d7
     private PlexusContainer container;
     private ClassRealmManager classRealmManager;
     private PluginDescriptorCache pluginDescriptorCache;
@@ -155,8 +149,6 @@
 
     @Inject
     public DefaultMavenPluginManager(
-            Logger logger,
-            LoggerManager loggerManager,
             PlexusContainer container,
             ClassRealmManager classRealmManager,
             PluginDescriptorCache pluginDescriptorCache,
@@ -168,8 +160,6 @@
             PluginArtifactsCache pluginArtifactsCache,
             MavenPluginValidator pluginValidator )
     {
-        this.logger = logger;
-        this.loggerManager = loggerManager;
         this.container = container;
         this.classRealmManager = classRealmManager;
         this.pluginDescriptorCache = pluginDescriptorCache;

--- conflicted
+++ resolved
@@ -78,17 +78,13 @@
 {
     private static final String REPOSITORY_CONTEXT = "plugin";
 
-<<<<<<< HEAD
     private final Logger logger = LoggerFactory.getLogger( getClass() );
-=======
-    private final Logger logger;
+
     private final RepositorySystem repoSystem;
->>>>>>> 35e5a4d7
 
     @Inject
-    public DefaultPluginDependenciesResolver( Logger logger, RepositorySystem repoSystem )
-    {
-        this.logger = logger;
+    public DefaultPluginDependenciesResolver( RepositorySystem repoSystem )
+    {
         this.repoSystem = repoSystem;
     }
 

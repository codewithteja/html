--- conflicted
+++ resolved
@@ -32,21 +32,15 @@
 public class DebugConfigurationListener implements ConfigurationListener {
     private final Logger logger;
 
-<<<<<<< HEAD
     /**
      * @deprecated Use {@link #DebugConfigurationListener(Logger)} instead.
      */
     @Deprecated
-    public DebugConfigurationListener( org.codehaus.plexus.logging.Logger logger )
-    {
-        this( LoggerFactory.getLogger( logger.getName() ) );
+    public DebugConfigurationListener(org.codehaus.plexus.logging.Logger logger) {
+        this(LoggerFactory.getLogger(logger.getName()));
     }
 
-    public DebugConfigurationListener( Logger logger )
-    {
-=======
     public DebugConfigurationListener(Logger logger) {
->>>>>>> 984f73dc
         this.logger = logger;
     }
 

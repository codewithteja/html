--- conflicted
+++ resolved
@@ -15,10 +15,6 @@
  * the License.
  */
 
-<<<<<<< HEAD
-import java.io.File;
-=======
->>>>>>> 101dd853
 import java.io.IOException;
 import java.io.Reader;
 import java.net.MalformedURLException;
@@ -38,15 +34,6 @@
 import org.apache.maven.artifact.Artifact;
 import org.apache.maven.artifact.ArtifactUtils;
 import org.apache.maven.artifact.repository.ArtifactRepository;
-<<<<<<< HEAD
-import org.apache.maven.artifact.repository.metadata.ArtifactRepositoryMetadata;
-import org.apache.maven.artifact.repository.metadata.GroupRepositoryMetadata;
-import org.apache.maven.artifact.repository.metadata.Metadata;
-import org.apache.maven.artifact.repository.metadata.RepositoryMetadata;
-import org.apache.maven.artifact.repository.metadata.RepositoryMetadataManager;
-import org.apache.maven.artifact.repository.metadata.RepositoryMetadataResolutionException;
-=======
->>>>>>> 101dd853
 import org.apache.maven.artifact.resolver.ArtifactNotFoundException;
 import org.apache.maven.artifact.resolver.ArtifactResolutionException;
 import org.apache.maven.artifact.resolver.ArtifactResolutionRequest;
@@ -57,36 +44,13 @@
 import org.apache.maven.execution.MavenSession;
 import org.apache.maven.model.Dependency;
 import org.apache.maven.model.Plugin;
-<<<<<<< HEAD
-import org.apache.maven.model.ReportPlugin;
-import org.apache.maven.model.interpolator.DefaultInterpolator;
-import org.apache.maven.model.interpolator.Interpolator;
-import org.apache.maven.model.interpolator.InterpolatorProperty;
-import org.apache.maven.model.interpolator.PomInterpolatorTag;
-import org.apache.maven.monitor.event.EventDispatcher;
-import org.apache.maven.monitor.event.MavenEvents;
-=======
->>>>>>> 101dd853
 import org.apache.maven.monitor.logging.DefaultLog;
 import org.apache.maven.plugin.descriptor.MojoDescriptor;
 import org.apache.maven.plugin.descriptor.PluginDescriptor;
 import org.apache.maven.plugin.descriptor.PluginDescriptorBuilder;
 import org.apache.maven.project.DuplicateArtifactAttachmentException;
 import org.apache.maven.project.MavenProject;
-<<<<<<< HEAD
-import org.apache.maven.project.MavenProjectBuilder;
-import org.apache.maven.project.ProjectBuildingException;
-import org.apache.maven.project.artifact.InvalidDependencyVersionException;
-import org.apache.maven.project.path.PathTranslator;
-import org.apache.maven.realm.MavenRealmManager;
-import org.apache.maven.realm.RealmManagementException;
-import org.apache.maven.realm.RealmScanningUtils;
-import org.apache.maven.reporting.MavenReport;
 import org.apache.maven.repository.RepositorySystem;
-import org.apache.maven.repository.VersionNotFoundException;
-=======
-import org.apache.maven.repository.RepositorySystem;
->>>>>>> 101dd853
 import org.codehaus.plexus.PlexusContainer;
 import org.codehaus.plexus.classworlds.realm.ClassRealm;
 import org.codehaus.plexus.component.annotations.Component;
@@ -141,22 +105,7 @@
     private ResolutionErrorHandler resolutionErrorHandler;
 
     @Requirement
-<<<<<<< HEAD
-    protected RuntimeInformation runtimeInformation;
-
-    @Requirement
-    protected MavenProjectBuilder mavenProjectBuilder;
-
-    @Requirement
-    protected RepositoryMetadataManager repositoryMetadataManager;    
-    
-    @Requirement
-    protected Interpolator interpolator;        
-    
-    private Map pluginDefinitionsByPrefix = new HashMap();
-=======
     private PluginClassLoaderCache pluginClassLoaderCache;
->>>>>>> 101dd853
     
     private Map<String, PluginDescriptor> pluginDescriptors;
 
@@ -188,16 +137,9 @@
     {
         PluginDescriptor pluginDescriptor = getPluginDescriptor( plugin );
 
-<<<<<<< HEAD
-        // TODO: this should be possibly outside
-        // All version-resolution logic has been moved to DefaultPluginVersionManager.
-        logger.debug( "Resolving plugin: " + plugin.getKey() + " with version: " + pluginVersion );
-        if ( pluginVersion == null )
-=======
         // There are cases where plugins are discovered but not actually populated. These are edge cases where you are working in the IDE on
         // Maven itself so this speaks to a problem we have with the system not starting entirely clean.
         if ( pluginDescriptor != null && pluginDescriptor.getClassRealm() != null )
->>>>>>> 101dd853
         {
             return pluginDescriptor;
         }        
@@ -213,25 +155,7 @@
 
         try
         {
-<<<<<<< HEAD
-            // if the groupId is internal, don't try to resolve it...
-            if ( !RESERVED_GROUP_IDS.contains( plugin.getGroupId() ) )
-            {
-                Artifact pluginArtifact = resolvePluginArtifact( plugin, project, session );
-
-                plugin.setVersion( pluginArtifact.getBaseVersion() );
-
-                addPlugin( plugin, pluginArtifact, project, session );
-            }
-            else
-            {
-                logger.debug( "Skipping resolution for Maven built-in plugin: " + plugin.getKey() );
-            }
-
-            project.addPlugin( plugin );
-=======
             resolutionErrorHandler.throwErrors( request, result );
->>>>>>> 101dd853
         }
         catch ( ArtifactResolutionException e )
         {
@@ -329,39 +253,7 @@
         // We would almost always want the everything to be resolved from the root but we have this special case
         // of overrides from the project itself which confused the interface.
         
-<<<<<<< HEAD
-        // This is really crappy that we have to do this. The repository system should deal with this. The retrieval of the transitive dependencies.
-        
-        List<Artifact> pluginArtifacts = new ArrayList<Artifact>();
-        
-        try
-        {
-            Artifact pluginPomArtifact = repositorySystem.createProjectArtifact( pluginArtifact.getGroupId(), pluginArtifact.getArtifactId(), pluginArtifact.getVersion() );
-            // This does not populate the artifacts of the dependenct projects
-            MavenProject pluginProject = mavenProjectBuilder.buildFromRepository( pluginPomArtifact, project.getRemoteArtifactRepositories(), localRepository );
-            
-            // This needs to be changed so that the resolver deals with this
-            for ( Dependency d : pluginProject.getDependencies() )
-            {
-                Artifact dependencyArtifact =
-                    repositorySystem.createArtifact( d.getGroupId(), d.getArtifactId(), d.getVersion(), d.getScope(),
-                                                     d.getType() );
-                if ( Artifact.SCOPE_SYSTEM.equals( dependencyArtifact.getScope() ) )
-                {
-                    dependencyArtifact.setFile( new File( d.getSystemPath() ) );
-                }
-                pluginArtifacts.add( dependencyArtifact );
-            }
-                        
-            if ( pluginProject != null )
-            {
-                pluginManagedDependencies = pluginProject.getManagedVersionMap();
-            }
-        }
-        catch ( ProjectBuildingException e )
-=======
         for( Dependency dependencySpecifiedInProject : pluginAsSpecifiedinPom.getDependencies() )
->>>>>>> 101dd853
         {
             dependenciesToResolveForPlugin.add( repositorySystem.createDependencyArtifact( dependencySpecifiedInProject ) );
         }
@@ -378,23 +270,7 @@
         ArtifactResolutionResult result = repositorySystem.resolve( request );
         resolutionErrorHandler.throwErrors( request, result );
 
-<<<<<<< HEAD
-        Set<Artifact> resolved = new LinkedHashSet<Artifact>();
-
-        for ( Artifact artifact : result.getArtifacts() )
-        {
-            if ( !artifact.equals( pluginArtifact ) )
-            {
-                artifact = project.replaceWithActiveArtifact( artifact );
-            }
-
-            resolved.add( artifact );
-        }
-
-        logger.debug( "Using the following artifacts for classpath of: " + pluginArtifact.getId() + ":\n\n" + resolved.toString().replace( ',', '\n' ) );
-=======
         logger.debug( "Using the following artifacts for classpath of: " + pluginArtifact.getId() + ":\n\n" + result.getArtifacts().toString().replace( ',', '\n' ) );
->>>>>>> 101dd853
 
         return result.getArtifacts();
     }
@@ -414,39 +290,6 @@
 
         Mojo mojo = null;
 
-<<<<<<< HEAD
-        PluginDescriptor pluginDescriptor = mojoDescriptor.getPluginDescriptor();
-
-        Xpp3Dom dom = mojoExecution.getConfiguration();
-
-        if ( dom != null )
-        {
-            try
-            {
-                List<InterpolatorProperty> interpolatorProperties = new ArrayList<InterpolatorProperty>();
-                interpolatorProperties.addAll( InterpolatorProperty.toInterpolatorProperties( session.getProjectBuilderConfiguration().getExecutionProperties(),
-                                                                                              PomInterpolatorTag.EXECUTION_PROPERTIES.name() ) );
-                interpolatorProperties
-                    .addAll( InterpolatorProperty.toInterpolatorProperties( session.getProjectBuilderConfiguration().getUserProperties(), PomInterpolatorTag.USER_PROPERTIES.name() ) );
-                String interpolatedDom = interpolator.interpolateXmlString( String.valueOf( dom ), interpolatorProperties );
-                dom = Xpp3DomBuilder.build( new StringReader( interpolatedDom ) );
-            }
-            catch ( XmlPullParserException e )
-            {
-                throw new PluginManagerException( mojoDescriptor, project, "Failed to calculate concrete state for configuration of: " + mojoDescriptor.getHumanReadableKey(), e );
-            }
-            catch ( IOException e )
-            {
-                throw new PluginManagerException( mojoDescriptor, project, "Failed to calculate concrete state for configuration of: " + mojoDescriptor.getHumanReadableKey(), e );
-            }
-        }
-
-        // Event monitoring.
-        String event = MavenEvents.MOJO_EXECUTION;
-        EventDispatcher dispatcher = session.getEventDispatcher();
-
-=======
->>>>>>> 101dd853
         String goalExecId = goalName;
         if ( mojoExecution.getExecutionId() != null )
         {
@@ -733,313 +576,9 @@
         {
             Reader reader = null;
 
-<<<<<<< HEAD
-    /**
-     * This method is checking to see if the artifacts that can't be resolved are all part of this
-     * reactor. This is done to prevent a chicken or egg scenario with fresh projects that have a
-     * plugin that is an aggregator and requires dependencies. See MNG-2277 for more info.
-     * 
-     * NOTE: If this happens, it most likely means the project-artifact for an interproject
-     * dependency doesn't have a file yet (it hasn't been built yet).
-     * 
-     * @param projects the sibling projects in the reactor
-     * @param missing the artifacts that can't be found
-     * @return true if ALL missing artifacts are found in the reactor.
-     */
-    private boolean checkMissingArtifactsInReactor( Collection projects, Collection missing )
-    {
-        Collection foundInReactor = new HashSet();
-        Iterator iter = missing.iterator();
-        while ( iter.hasNext() )
-        {
-            Artifact mArtifact = (Artifact) iter.next();
-            Iterator pIter = projects.iterator();
-            while ( pIter.hasNext() )
-            {
-                MavenProject p = (MavenProject) pIter.next();
-                if ( p.getArtifactId().equals( mArtifact.getArtifactId() ) && p.getGroupId().equals( mArtifact.getGroupId() ) && p.getVersion().equals( mArtifact.getVersion() ) )
-                {
-                    //TODO: the packaging could be different, but the exception doesn't contain that info
-                    //most likely it would be produced by the project we just found in the reactor since all
-                    //the other info matches. Assume it's ok.
-                    logger
-                        .warn( "The dependency: "
-                            + p.getId()
-                            + " can't be resolved but has been found in the reactor.\nThis dependency has been excluded from the plugin execution. You should rerun this mojo after executing mvn install.\n" );
-
-                    //found it, move on.
-                    foundInReactor.add( p );
-                    break;
-                }
-            }
-        }
-
-        //if all of them have been found, we can continue.
-        return foundInReactor.size() == missing.size();
-    }
-
-    // ----------------------------------------------------------------------
-    // Artifact downloading
-    // ----------------------------------------------------------------------
-
-    private void downloadDependencies( MavenProject project, MavenSession context, RepositorySystem repositorySystem )
-        throws ArtifactResolutionException, ArtifactNotFoundException
-    {
-        ArtifactRepository localRepository = context.getLocalRepository();
-        List<ArtifactRepository> remoteArtifactRepositories = project.getRemoteArtifactRepositories();
-
-        for ( Iterator<Artifact> it = project.getArtifacts().iterator(); it.hasNext(); )
-        {
-            Artifact artifact = (Artifact) it.next();
-
-            repositorySystem.resolve( new ArtifactResolutionRequest( artifact, localRepository, remoteArtifactRepositories ) );
-        }
-    }
-
-    public static void checkPlexusUtils( ResolutionGroup resolutionGroup, ArtifactFactory artifactFactory )
-    {
-        // ----------------------------------------------------------------------------
-        // If the plugin already declares a dependency on plexus-utils then we're all
-        // set as the plugin author is aware of its use. If we don't have a dependency
-        // on plexus-utils then we must protect users from stupid plugin authors who
-        // did not declare a direct dependency on plexus-utils because the version
-        // Maven uses is hidden from downstream use. We will also bump up any
-        // anything below 1.1 to 1.1 as this mimics the behaviour in 2.0.5 where
-        // plexus-utils 1.1 was being forced into use.
-        // ----------------------------------------------------------------------------
-
-        VersionRange vr = null;
-
-        try
-        {
-            vr = VersionRange.createFromVersionSpec( "[1.1,)" );
-        }
-        catch ( InvalidVersionSpecificationException e )
-        {
-            // Won't happen
-        }
-
-        boolean plexusUtilsPresent = false;
-
-        for ( Iterator i = resolutionGroup.getArtifacts().iterator(); i.hasNext(); )
-        {
-            Artifact a = (Artifact) i.next();
-
-            if ( a.getArtifactId().equals( "plexus-utils" ) && vr.containsVersion( new DefaultArtifactVersion( a.getVersion() ) ) )
-            {
-                plexusUtilsPresent = true;
-
-                break;
-            }
-        }
-
-        if ( !plexusUtilsPresent )
-        {
-            // We will add plexus-utils as every plugin was getting this anyway from Maven itself. We will set the
-            // version to the latest version we know that works as of the 2.0.6 release. We set the scope to runtime
-            // as this is what's implicitly happening in 2.0.6.
-
-            resolutionGroup.getArtifacts().add( artifactFactory.createArtifact( "org.codehaus.plexus", "plexus-utils", "1.1", Artifact.SCOPE_RUNTIME, "jar" ) );
-        }
-    }
-
-    private static final class PluginRealmAction
-    {
-        private final PluginDescriptor pluginDescriptor;
-        private final ClassRealm realmWithTransientParent;
-
-        PluginRealmAction( PluginDescriptor pluginDescriptor )
-        {
-            this.pluginDescriptor = pluginDescriptor;
-            realmWithTransientParent = null;
-        }
-
-        PluginRealmAction( PluginDescriptor pluginDescriptor, ClassRealm realmWithTransientParent )
-        {
-            this.pluginDescriptor = pluginDescriptor;
-            this.realmWithTransientParent = realmWithTransientParent;
-        }
-
-        void undo()
-        {
-            pluginDescriptor.setArtifacts( null );
-            pluginDescriptor.setClassRealm( null );
-
-            if ( realmWithTransientParent != null )
-            {
-                realmWithTransientParent.setParentRealm( null );
-            }
-        }
-    }
-
-    // Plugin Prefix Loader
-
-    /**
-     * Determine the appropriate {@link PluginDescriptor} instance for use with the specified plugin
-     * prefix, using the following strategies (in order): <br/>
-     * <ol>
-     * <li>Search for a plugin that has already been loaded with the specified prefix</li>
-     * <li>Search for a plugin configured in the POM that has a matching prefix</li>
-     * <li>Search the pluginGroups specified in the settings.xml for a matching plugin</li>
-     * <li>Use groupId == org.apache.maven.plugins, and artifactId == maven-&lt;prefix&gt;-plugin,
-     * and try to resolve based on that.</li>
-     * </ol>
-     */
-    public Plugin findPluginForPrefix( String prefix, MavenProject project, MavenSession session )
-        throws PluginLoaderException
-    {
-        Set descriptors = pluginCollector.getPluginDescriptorsForPrefix( prefix );
-        Map projectPluginMap = project.getBuild().getPluginsAsMap();
-
-        Plugin plugin = null;
-
-        if ( descriptors != null )
-        {
-            PluginDescriptor pluginDescriptor = null;
-
-            for ( Iterator it = descriptors.iterator(); it.hasNext(); )
-            {
-                PluginDescriptor pd = (PluginDescriptor) it.next();
-
-                Plugin projectPlugin = (Plugin) projectPluginMap.get( pd.getPluginLookupKey() );
-                if ( ( projectPlugin != null ) && ( projectPlugin.getVersion() != null ) && projectPlugin.getVersion().equals( pd.getVersion() ) )
-                {
-                    pluginDescriptor = pd;
-                    break;
-                }
-            }
-
-            plugin = toPlugin( pluginDescriptor );
-        }
-
-        if ( plugin == null )
-        {
-            PluginDescriptor pluginDescriptor = loadFromProjectForPrefixQuery( prefix, project, session );
-
-            plugin = toPlugin( pluginDescriptor );
-        }
-
-        if ( plugin == null )
-        {
-            plugin = loadFromPrefixMapper( prefix, project, session );
-        }
-
-        if ( plugin == null )
-        {
-            plugin = new Plugin();
-            plugin.setArtifactId( PluginDescriptor.getDefaultPluginArtifactId( prefix ) );
-
-            PluginDescriptor pluginDescriptor = loadIsolatedPluginDescriptor( plugin, project, session );
-            plugin = toPlugin( pluginDescriptor );
-        }
-
-        if ( plugin == null )
-        {
-            throw new PluginLoaderException( "Cannot find plugin with prefix: " + prefix );
-        }
-
-        return plugin;
-    }
-
-    private Plugin toPlugin( PluginDescriptor pluginDescriptor )
-    {
-        if ( pluginDescriptor == null )
-        {
-            return null;
-        }
-
-        Plugin plugin = new Plugin();
-
-        plugin.setGroupId( pluginDescriptor.getGroupId() );
-        plugin.setArtifactId( pluginDescriptor.getArtifactId() );
-        plugin.setVersion( pluginDescriptor.getVersion() );
-
-        return plugin;
-    }
-
-    /**
-     * Look for a plugin configured in the current project that has a prefix matching the one
-     * specified. Return the {@link PluginDescriptor} if a match is found.
-     */
-    private PluginDescriptor loadFromProjectForPrefixQuery( String prefix, MavenProject project, MavenSession session )
-        throws PluginLoaderException
-    {
-        PluginDescriptor result = null;
-
-        for ( Iterator it = project.getBuildPlugins().iterator(); it.hasNext(); )
-        {
-            Plugin plugin = (Plugin) it.next();
-
-            PluginDescriptor pluginDescriptor = loadIsolatedPluginDescriptor( plugin, project, session );
-
-            if ( ( pluginDescriptor != null ) && prefix.equals( pluginDescriptor.getGoalPrefix() ) )
-            {
-                result = pluginDescriptor;
-                break;
-            }
-        }
-
-        return result;
-    }
-
-    /**
-     * Look for a plugin in the pluginGroups specified in the settings.xml that has a prefix
-     * matching the one specified. Return the {@link PluginDescriptor} if a match is found.
-     */
-    private Plugin loadFromPrefixMapper( String prefix, MavenProject project, MavenSession session )
-        throws PluginLoaderException
-    {
-        Plugin plugin = getByPrefix( prefix, session.getPluginGroups(), project.getRemoteArtifactRepositories(), session.getLocalRepository() );
-
-        if ( plugin != null )
-        {
-            Plugin projectPlugin = (Plugin) project.getBuild().getPluginsAsMap().get( plugin.getKey() );
-            if ( ( projectPlugin != null ) && ( projectPlugin.getVersion() != null ) )
-            {
-                plugin.setVersion( projectPlugin.getVersion() );
-            }
-        }
-
-        return plugin;
-    }
-
-    // Plugin Context
-    public Collection<MojoExecution> getMojoExecutionsForGoal( String goal )
-        throws Exception
-    {
-        List<MojoExecution> mojoExecutions = new ArrayList<MojoExecution>();
-
-        for ( PluginDescriptor descriptor : pluginCollector.getPluginDescriptors() )
-        {
-            MojoDescriptor mojoDescriptor = descriptor.getMojo( goal );
-
-            if ( mojoDescriptor != null )
-            {
-                MojoExecution mojoExecution = new MojoExecution( mojoDescriptor );
-                mojoExecution.setConfiguration( Xpp3DomBuilder.build( new StringReader( mojoDescriptor.getMojoConfiguration().toString() ) ) );
-                mojoExecutions.add( mojoExecution );
-            }
-        }
-
-        return mojoExecutions;
-    }
-
-    /*
-    public Object getMojoParameterFor( MojoExecution mojoExecution, String xPath )
-        throws Exception
-    {
-        Xpp3Dom mojoDescriptorConfiguration = Xpp3DomBuilder.build( new StringReader( mojoExecution.getMojoDescriptor().getMojoConfiguration().toString() ) );
-
-        Xpp3Dom mergedConfig = Xpp3Dom.mergeXpp3Dom( mojoExecution.getConfiguration(), mojoDescriptorConfiguration );
-
-        return JXPathContext.newContext( mergedConfig ).getValue( xPath );
-    }
-    */
-=======
             try
             {
                 URLConnection conn = url.openConnection();
->>>>>>> 101dd853
 
                 conn.setUseCaches( false );
 
@@ -1062,234 +601,11 @@
 
                 componentSetDescriptors.add( componentSetDescriptor );
             }
-<<<<<<< HEAD
-        }
-
-        return version;
-    }
-
-    private String resolveMetaVersion( String groupId, String artifactId, MavenProject project, ArtifactRepository localRepository, String metaVersionId )
-        throws PluginVersionResolutionException, InvalidPluginException
-    {
-        logger.info( "Attempting to resolve a version for plugin: " + groupId + ":" + artifactId + " using meta-version: " + metaVersionId );
-
-        Artifact artifact = repositorySystem.createProjectArtifact( groupId, artifactId, metaVersionId );
-
-        String version = null;
-
-        RepositoryMetadata metadata = new ArtifactRepositoryMetadata( artifact );
-        try
-        {
-            repositoryMetadataManager.resolve( metadata, project.getRemoteArtifactRepositories(), localRepository );
-        }
-        catch ( RepositoryMetadataResolutionException e )
-        {
-            throw new PluginVersionResolutionException( groupId, artifactId, "Failed to resolve plugin version "
-                + metaVersionId + ": " + e.getMessage() );
-        }
-
-        String artifactVersion = artifact.getVersion();
-
-        if ( metadata.getMetadata() != null && metadata.getMetadata().getVersioning() != null )
-        {
-            if ( Artifact.RELEASE_VERSION.equals( metaVersionId ) )
-            {
-                artifactVersion = metadata.getMetadata().getVersioning().getRelease();
-            }
-            else if ( Artifact.LATEST_VERSION.equals( metaVersionId ) )
-            {
-                artifactVersion = metadata.getMetadata().getVersioning().getLatest();
-            }
-        }
-
-        // make sure this artifact was transformed to a real version, and actually resolved to a file in the repo...
-        if ( !metaVersionId.equals( artifactVersion ) && ( artifact.getFile() != null ) )
-        {
-            boolean pluginValid = false;
-
-            while ( !pluginValid && ( artifactVersion != null ) )
-            {
-                pluginValid = true;
-                
-                MavenProject pluginProject;
-                
-                try
-                {
-                    artifact = repositorySystem.createProjectArtifact( groupId, artifactId, artifactVersion );
-                    pluginProject = mavenProjectBuilder.buildFromRepository( artifact, project.getRemoteArtifactRepositories(), localRepository );
-                }
-                catch ( ProjectBuildingException e )
-                {
-                    throw new InvalidPluginException( "Unable to build project information for plugin '" + ArtifactUtils.versionlessKey( groupId, artifactId ) + "': " + e.getMessage(), e );
-                }
-            }
-
-            version = artifactVersion;
-        }
-
-        if ( version == null )
-        {
-            version = artifactVersion;
-        }
-
-        logger.info( "Using version: " + version + " of plugin: " + groupId + ":" + artifactId );
-
-        return version;
-    }
-
-    // Plugin Manager Support
-
-    public Artifact resolvePluginArtifact( Plugin plugin, MavenProject project, MavenSession session )
-        throws PluginManagerException, InvalidPluginException, PluginVersionResolutionException, ArtifactResolutionException, ArtifactNotFoundException
-    {
-        logger.debug( "Resolving plugin artifact " + plugin.getKey() + " from " + project.getRemoteArtifactRepositories() );
- 
-        ArtifactRepository localRepository = session.getLocalRepository();
-
-        MavenProject pluginProject = buildPluginProject( plugin, localRepository, session );
-
-        Artifact pluginArtifact = repositorySystem.createPluginArtifact( plugin );
-
-        checkRequiredMavenVersion( plugin, pluginProject, localRepository, project.getRemoteArtifactRepositories() );
-
-        checkPluginDependencySpec( plugin, pluginProject );
-
-        pluginArtifact = project.replaceWithActiveArtifact( pluginArtifact );
-
-        ArtifactResolutionRequest request = new ArtifactResolutionRequest( pluginArtifact, localRepository, project.getRemoteArtifactRepositories() );
-
-        ArtifactResolutionResult result = repositorySystem.resolve( request );
-
-        resolutionErrorHandler.throwErrors( request, result );
-
-        return pluginArtifact;
-    }
-
-    public MavenProject buildPluginProject( Plugin plugin, ArtifactRepository localRepository, MavenSession session )
-        throws InvalidPluginException
-    {
-        Artifact artifact = repositorySystem.createProjectArtifact( plugin.getGroupId(), plugin.getArtifactId(), plugin.getVersion() );
-        try
-        {
-            MavenProject p = mavenProjectBuilder.buildFromRepository(artifact, session.getProjectBuilderConfiguration());
-
-            return p;
-        }
-        catch ( ProjectBuildingException e )
-        {
-            throw new InvalidPluginException( "Unable to build project for plugin '" + plugin.getKey() + "': " + e.getMessage(), e );
-        }
-    }
-
-    /**
-     * @param pluginProject
-     * @todo would be better to store this in the plugin descriptor, but then it won't be available
-     *       to the version manager which executes before the plugin is instantiated
-     */
-    public void checkRequiredMavenVersion( Plugin plugin, MavenProject pluginProject, ArtifactRepository localRepository, List remoteRepositories )
-        throws PluginVersionResolutionException, InvalidPluginException
-    {
-        // if we don't have the required Maven version, then ignore an update
-        if ( ( pluginProject.getPrerequisites() != null ) && ( pluginProject.getPrerequisites().getMaven() != null ) )
-        {
-            DefaultArtifactVersion requiredVersion = new DefaultArtifactVersion( pluginProject.getPrerequisites().getMaven() );
-
-            if ( runtimeInformation.getApplicationInformation().getVersion().compareTo( requiredVersion ) < 0 )
-            {
-                throw new PluginVersionResolutionException( plugin.getGroupId(), plugin.getArtifactId(), "Plugin requires Maven version " + requiredVersion );
-            }
-        }
-    }
-
-    public void checkPluginDependencySpec( Plugin plugin, MavenProject pluginProject )
-        throws InvalidPluginException
-    {
-        ArtifactFilter filter = new ScopeArtifactFilter( "runtime" );
-        try
-        {
-            repositorySystem.createArtifacts( pluginProject.getDependencies(), null, filter, pluginProject );
-        }
-        catch ( VersionNotFoundException e )
-        {
-            throw new InvalidPluginException( "Plugin: " + plugin.getKey() + " has a dependency with an invalid version." );
-        }
-    }
-
-    public PluginDescriptor loadIsolatedPluginDescriptor( Plugin plugin, MavenProject project, MavenSession session )
-    {
-        if ( plugin.getVersion() == null )
-        {
-            try
-            {
-                plugin.setVersion( resolvePluginVersion( plugin.getGroupId(), plugin.getArtifactId(), project, session ) );
-            }
-            catch ( PluginVersionResolutionException e )
-            {
-                logger.debug( "Failed to load plugin descriptor for: " + plugin.getKey(), e );
-            }
-            catch ( InvalidPluginException e )
-            {
-                logger.debug( "Failed to load plugin descriptor for: " + plugin.getKey(), e );
-            }
-            catch ( PluginVersionNotFoundException e )
-            {
-                logger.debug( "Failed to load plugin descriptor for: " + plugin.getKey(), e );
-            }
-        }
-
-        if ( plugin.getVersion() == null )
-        {
-            return null;
-        }
-
-        Artifact artifact = null;
-        try
-        {
-            artifact = resolvePluginArtifact( plugin, project, session );
-        }
-        catch ( ArtifactResolutionException e )
-        {
-            logger.debug( "Failed to load plugin descriptor for: " + plugin.getKey(), e );
-        }
-        catch ( ArtifactNotFoundException e )
-        {
-            logger.debug( "Failed to load plugin descriptor for: " + plugin.getKey(), e );
-        }
-        catch ( PluginManagerException e )
-        {
-            logger.debug( "Failed to load plugin descriptor for: " + plugin.getKey(), e );
-        }
-        catch ( InvalidPluginException e )
-        {
-            logger.debug( "Failed to load plugin descriptor for: " + plugin.getKey(), e );
-        }
-        catch ( PluginVersionResolutionException e )
-        {
-            logger.debug( "Failed to load plugin descriptor for: " + plugin.getKey(), e );
-        }
-
-        if ( artifact == null )
-        {
-            return null;
-        }
-
-        MavenPluginDiscoverer discoverer = new MavenPluginDiscoverer();
-        discoverer.setManager( RealmScanningUtils.getDummyComponentDiscovererManager() );
-
-        try
-        {
-            List componentSetDescriptors =
-                RealmScanningUtils.scanForComponentSetDescriptors( artifact, discoverer, container.getContext(),
-                                                                   "Plugin: " + plugin.getKey() );
-
-            if ( !componentSetDescriptors.isEmpty() )
-=======
             catch ( IOException ex )
             {
                 throw new PlexusConfigurationException( "Error reading configuration " + url, ex );
             }
             finally
->>>>>>> 101dd853
             {
                 IOUtil.close( reader );
             }

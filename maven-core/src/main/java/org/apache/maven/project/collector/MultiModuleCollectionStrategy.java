--- conflicted
+++ resolved
@@ -106,16 +106,10 @@
                 LOGGER.info(
                         "Maven detected that the requested POM file is part of a multi-module project, "
                                 + "but could not find a pom.xml file in the multi-module root directory '{}'.",
-<<<<<<< HEAD
-                        request.getMultiModuleProjectDirectory());
+                        multiModuleProjectDirectory);
                 LOGGER.info(
                         "The reactor is limited to all projects under: {}",
                         request.getPom().getParent());
-=======
-                        multiModuleProjectDirectory);
-                LOGGER.info("The reactor is limited to all projects under: "
-                        + request.getPom().getParent());
->>>>>>> 838cda7d
                 return request.getPom();
             }
 

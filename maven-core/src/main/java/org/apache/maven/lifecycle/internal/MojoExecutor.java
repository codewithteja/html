--- conflicted
+++ resolved
@@ -19,7 +19,6 @@
  * under the License.
  */
 
-<<<<<<< HEAD
 import java.util.ArrayList;
 import java.util.Arrays;
 import java.util.Collection;
@@ -37,28 +36,35 @@
 import org.apache.maven.artifact.resolver.filter.ArtifactFilter;
 import org.apache.maven.artifact.resolver.filter.CumulativeScopeArtifactFilter;
 import org.apache.maven.execution.ExecutionEvent;
-=======
-import java.util.List;
-
->>>>>>> 0eca9b6f
 import org.apache.maven.execution.MavenSession;
 import org.apache.maven.lifecycle.LifecycleExecutionException;
+import org.apache.maven.lifecycle.MissingProjectException;
+import org.apache.maven.plugin.BuildPluginManager;
+import org.apache.maven.plugin.MavenPluginManager;
 import org.apache.maven.plugin.MojoExecution;
+import org.apache.maven.plugin.MojoExecutionException;
+import org.apache.maven.plugin.MojoFailureException;
+import org.apache.maven.plugin.PluginConfigurationException;
+import org.apache.maven.plugin.PluginIncompatibleException;
+import org.apache.maven.plugin.PluginManagerException;
+import org.apache.maven.plugin.descriptor.MojoDescriptor;
 import org.apache.maven.project.MavenProject;
-<<<<<<< HEAD
 import org.codehaus.plexus.util.StringUtils;
-=======
->>>>>>> 0eca9b6f
 
 /**
  * <p>
  * Executes an individual mojo
  * </p>
+ * <strong>NOTE:</strong> This class is not part of any public api and can be changed or deleted without prior notice.
+ *
+ * @author Jason van Zyl
+ * @author Benjamin Bentmann
+ * @author Kristian Rosenvold
+ * @since 3.0
  */
-<<<<<<< HEAD
 @Named
 @Singleton
-public class MojoExecutor
+public class MojoExecutor implements IMojoExecutor
 {
 
     private final BuildPluginManager pluginManager;
@@ -374,16 +380,11 @@
             catch ( LifecycleExecutionException e )
             {
                 eventCatapult.fire( ExecutionEvent.Type.ForkFailed, session, mojoExecution, e );
-=======
-public interface MojoExecutor
-{
-
-    void execute( MavenSession session, List<MojoExecution> mojoExecutions, ProjectIndex projectIndex )
-            throws LifecycleExecutionException;
->>>>>>> 0eca9b6f
-
-    List<MavenProject> executeForkedExecutions( MojoExecution mojoExecution, MavenSession session,
-                                                ProjectIndex projectIndex )
-            throws LifecycleExecutionException;
-
+
+                throw e;
+            }
+        }
+
+        return forkedProjects;
+    }
 }
/*
 * Licensed to the Apache Software Foundation (ASF) under one
 * or more contributor license agreements.  See the NOTICE file
 * distributed with this work for additional information
 * regarding copyright ownership.  The ASF licenses this file
 * to you under the Apache License, Version 2.0 (the
 * "License"); you may not use this file except in compliance
 * with the License.  You may obtain a copy of the License at
 *
 *   http://www.apache.org/licenses/LICENSE-2.0
 *
 * Unless required by applicable law or agreed to in writing,
 * software distributed under the License is distributed on an
 * "AS IS" BASIS, WITHOUT WARRANTIES OR CONDITIONS OF ANY
 * KIND, either express or implied.  See the License for the
 * specific language governing permissions and limitations
 * under the License.
 */
package org.apache.maven.lifecycle.providers.packaging;

import javax.inject.Provider;

import java.util.Collections;
import java.util.HashMap;

import org.apache.maven.lifecycle.mapping.DefaultLifecycleMapping;
import org.apache.maven.lifecycle.mapping.Lifecycle;
import org.apache.maven.lifecycle.mapping.LifecycleMapping;
import org.apache.maven.lifecycle.mapping.LifecyclePhase;

import static java.util.Objects.requireNonNull;

/**
 * Base lifecycle mapping provider, ie per-packaging plugin bindings for {@code default} lifecycle.
 */
public abstract class AbstractLifecycleMappingProvider implements Provider<LifecycleMapping> {
    // START SNIPPET: versions
<<<<<<< HEAD
    protected static final String RESOURCES_PLUGIN_VERSION = "4.0.0-SNAPSHOT";
=======
    protected static final String RESOURCES_PLUGIN_VERSION = "3.3.1";
>>>>>>> 0d046da6

    protected static final String COMPILER_PLUGIN_VERSION = "3.11.0";

    protected static final String SUREFIRE_PLUGIN_VERSION = "3.1.2";

<<<<<<< HEAD
    protected static final String INSTALL_PLUGIN_VERSION = "4.0.0-SNAPSHOT";

    protected static final String DEPLOY_PLUGIN_VERSION = "4.0.0-SNAPSHOT";
=======
    protected static final String INSTALL_PLUGIN_VERSION = "3.1.1";

    protected static final String DEPLOY_PLUGIN_VERSION = "3.1.1";
>>>>>>> 0d046da6

    // packaging

    protected static final String JAR_PLUGIN_VERSION = "3.3.0";

    protected static final String EAR_PLUGIN_VERSION = "3.3.0";

    protected static final String EJB_PLUGIN_VERSION = "3.2.1";

    protected static final String PLUGIN_PLUGIN_VERSION = "3.9.0";

    protected static final String RAR_PLUGIN_VERSION = "3.0.0";

    protected static final String WAR_PLUGIN_VERSION = "3.4.0";
    // END SNIPPET: versions

    private final LifecycleMapping lifecycleMapping;

    protected AbstractLifecycleMappingProvider(String[] pluginBindings) {
        requireNonNull(pluginBindings);
        final int len = pluginBindings.length;
        if (len < 2 || len % 2 != 0) {
            throw new IllegalArgumentException("Plugin bindings must have more than 0, even count of elements");
        }

        HashMap<String, LifecyclePhase> lifecyclePhaseBindings = new HashMap<>(len / 2);
        for (int i = 0; i < len; i = i + 2) {
            lifecyclePhaseBindings.put(pluginBindings[i], new LifecyclePhase(pluginBindings[i + 1]));
        }

        Lifecycle lifecycle = new Lifecycle();
        lifecycle.setId("default");
        lifecycle.setLifecyclePhases(Collections.unmodifiableMap(lifecyclePhaseBindings));

        this.lifecycleMapping = new DefaultLifecycleMapping(Collections.singletonList(lifecycle));
    }

    @Override
    public LifecycleMapping get() {
        return lifecycleMapping;
    }
}<|MERGE_RESOLUTION|>--- conflicted
+++ resolved
@@ -35,35 +35,25 @@
  */
 public abstract class AbstractLifecycleMappingProvider implements Provider<LifecycleMapping> {
     // START SNIPPET: versions
-<<<<<<< HEAD
     protected static final String RESOURCES_PLUGIN_VERSION = "4.0.0-SNAPSHOT";
-=======
-    protected static final String RESOURCES_PLUGIN_VERSION = "3.3.1";
->>>>>>> 0d046da6
 
-    protected static final String COMPILER_PLUGIN_VERSION = "3.11.0";
+    protected static final String COMPILER_PLUGIN_VERSION = "4.0.0-SNAPSHOT";
 
     protected static final String SUREFIRE_PLUGIN_VERSION = "3.1.2";
 
-<<<<<<< HEAD
     protected static final String INSTALL_PLUGIN_VERSION = "4.0.0-SNAPSHOT";
 
     protected static final String DEPLOY_PLUGIN_VERSION = "4.0.0-SNAPSHOT";
-=======
-    protected static final String INSTALL_PLUGIN_VERSION = "3.1.1";
-
-    protected static final String DEPLOY_PLUGIN_VERSION = "3.1.1";
->>>>>>> 0d046da6
 
     // packaging
 
-    protected static final String JAR_PLUGIN_VERSION = "3.3.0";
+    protected static final String JAR_PLUGIN_VERSION = "4.0.0-SNAPSHOT";
 
     protected static final String EAR_PLUGIN_VERSION = "3.3.0";
 
     protected static final String EJB_PLUGIN_VERSION = "3.2.1";
 
-    protected static final String PLUGIN_PLUGIN_VERSION = "3.9.0";
+    protected static final String PLUGIN_PLUGIN_VERSION = "3.11.1-SNAPSHOT";
 
     protected static final String RAR_PLUGIN_VERSION = "3.0.0";
 

--- conflicted
+++ resolved
@@ -49,25 +49,13 @@
 @Singleton
 public class LifecycleStarter
 {
-<<<<<<< HEAD
     private final Logger logger = LoggerFactory.getLogger( getClass() );
 
-    @Inject
-    private ExecutionEventCatapult eventCatapult;
-=======
     private final ExecutionEventCatapult eventCatapult;
->>>>>>> 35e5a4d7
 
     private final DefaultLifecycles defaultLifeCycles;
 
-<<<<<<< HEAD
-    @Inject
-    private BuildListCalculator buildListCalculator;
-=======
-    private final Logger logger;
-
     private final BuildListCalculator buildListCalculator;
->>>>>>> 35e5a4d7
 
     private final LifecycleDebugLogger lifecycleDebugLogger;
 
@@ -81,7 +69,6 @@
     public LifecycleStarter(
             ExecutionEventCatapult eventCatapult,
             DefaultLifecycles defaultLifeCycles,
-            Logger logger,
             BuildListCalculator buildListCalculator,
             LifecycleDebugLogger lifecycleDebugLogger,
             LifecycleTaskSegmentCalculator lifecycleTaskSegmentCalculator,
@@ -90,7 +77,6 @@
     {
         this.eventCatapult = eventCatapult;
         this.defaultLifeCycles = defaultLifeCycles;
-        this.logger = logger;
         this.buildListCalculator = buildListCalculator;
         this.lifecycleDebugLogger = lifecycleDebugLogger;
         this.lifecycleTaskSegmentCalculator = lifecycleTaskSegmentCalculator;

/*
 * Licensed to the Apache Software Foundation (ASF) under one
 * or more contributor license agreements.  See the NOTICE file
 * distributed with this work for additional information
 * regarding copyright ownership.  The ASF licenses this file
 * to you under the Apache License, Version 2.0 (the
 * "License"); you may not use this file except in compliance
 * with the License.  You may obtain a copy of the License at
 *
 *   http://www.apache.org/licenses/LICENSE-2.0
 *
 * Unless required by applicable law or agreed to in writing,
 * software distributed under the License is distributed on an
 * "AS IS" BASIS, WITHOUT WARRANTIES OR CONDITIONS OF ANY
 * KIND, either express or implied.  See the License for the
 * specific language governing permissions and limitations
 * under the License.
 */
package org.apache.maven.lifecycle;

import java.util.Arrays;
import java.util.Comparator;
import java.util.HashMap;
import java.util.List;
import java.util.Map;
import java.util.Objects;
import java.util.stream.Collectors;
import javax.inject.Inject;
import javax.inject.Named;
import javax.inject.Singleton;
import org.codehaus.plexus.PlexusContainer;
import org.codehaus.plexus.component.repository.exception.ComponentLookupException;
import org.slf4j.Logger;
import org.slf4j.LoggerFactory;

/**
 * @since 3.0
 * @author Jason van Zyl
 * @author Kristian Rosenvold
 */
// TODO The configuration for the lifecycle needs to be externalized so that I can use the annotations properly for the
// wiring and reference and external source for the lifecycle configuration.
@Named
@Singleton
public class DefaultLifecycles {
    public static final String[] STANDARD_LIFECYCLES = {"clean", "default", "site", "wrapper"};

    private final Logger logger = LoggerFactory.getLogger(getClass());

    // @Configuration(source="org/apache/maven/lifecycle/lifecycles.xml")

    private final PlexusContainer plexusContainer;

<<<<<<< HEAD
    private Map<String, Lifecycle> customLifecycles;
    
    public DefaultLifecycles()
    {
=======
    public DefaultLifecycles() {
>>>>>>> 984f73dc
        this.plexusContainer = null;
    }

    /**
     * @deprecated Rely on {@link #DefaultLifecycles(PlexusContainer)} instead
     */
    @Deprecated
    public DefaultLifecycles( Map<String, Lifecycle> lifecycles, org.codehaus.plexus.logging.Logger logger )
    {
        this.customLifecycles = lifecycles;
        this.plexusContainer = null;
    }

    @Inject
    public DefaultLifecycles(PlexusContainer plexusContainer) {
        this.plexusContainer = plexusContainer;
    }

    /**
     * Get lifecycle based on phase
     *
     * @param phase
     * @return
     */
    public Lifecycle get(String phase) {
        return getPhaseToLifecycleMap().get(phase);
    }

    /**
     * We use this to map all phases to the lifecycle that contains it. This is used so that a user can specify the
     * phase they want to execute and we can easily determine what lifecycle we need to run.
     *
     * @return A map of lifecycles, indexed on id
     */
    public Map<String, Lifecycle> getPhaseToLifecycleMap() {
        // If people are going to make their own lifecycles then we need to tell people how to namespace them correctly
        // so that they don't interfere with internally defined lifecycles.

        Map<String, Lifecycle> phaseToLifecycleMap = new HashMap<>();

        for (Lifecycle lifecycle : getLifeCycles()) {
            if (logger.isDebugEnabled()) {
                logger.debug("Lifecycle " + lifecycle);
            }

            for (String phase : lifecycle.getPhases()) {
                // The first definition wins.
                if (!phaseToLifecycleMap.containsKey(phase)) {
                    phaseToLifecycleMap.put(phase, lifecycle);
                } else {
                    Lifecycle original = phaseToLifecycleMap.get(phase);
                    logger.warn("Duplicated lifecycle phase " + phase + ". Defined in " + original.getId()
                            + " but also in " + lifecycle.getId());
                }
            }
        }

        return phaseToLifecycleMap;
    }

    /**
     * Returns an ordered list of lifecycles
     */
    public List<Lifecycle> getLifeCycles() {
        List<String> lifecycleIds = Arrays.asList(STANDARD_LIFECYCLES);

        Comparator<String> comparator = (l, r) -> {
            int lx = lifecycleIds.indexOf(l);
            int rx = lifecycleIds.indexOf(r);

            if (lx < 0 || rx < 0) {
                return rx - lx;
            } else {
                return lx - rx;
            }
        };

        Map<String, Lifecycle> lifecyclesMap = lookupLifecycles();

        // ensure canonical order of standard lifecycles
        return lifecyclesMap.values().stream()
                .peek(l -> Objects.requireNonNull(l.getId(), "A lifecycle must have an id."))
                .sorted(Comparator.comparing(Lifecycle::getId, comparator))
                .collect(Collectors.toList());
    }

    private Map<String, Lifecycle> lookupLifecycles() {
        // TODO: Remove the following code when maven-compat is gone
        // This code is here to ensure maven-compat's EmptyLifecycleExecutor keeps on working.
<<<<<<< HEAD
        if ( plexusContainer == null )
        {
            return customLifecycles != null ? customLifecycles : new HashMap<>();
=======
        if (plexusContainer == null) {
            return new HashMap<>();
>>>>>>> 984f73dc
        }

        // Lifecycles cannot be cached as extensions might add custom lifecycles later in the execution.
        try {
            return plexusContainer.lookupMap(Lifecycle.class);
        } catch (ComponentLookupException e) {
            throw new IllegalStateException("Unable to lookup lifecycles from the plexus container", e);
        }
    }

    public String getLifecyclePhaseList() {
        return getLifeCycles().stream().flatMap(l -> l.getPhases().stream()).collect(Collectors.joining(", "));
    }
}<|MERGE_RESOLUTION|>--- conflicted
+++ resolved
@@ -51,14 +51,9 @@
 
     private final PlexusContainer plexusContainer;
 
-<<<<<<< HEAD
     private Map<String, Lifecycle> customLifecycles;
-    
-    public DefaultLifecycles()
-    {
-=======
+
     public DefaultLifecycles() {
->>>>>>> 984f73dc
         this.plexusContainer = null;
     }
 
@@ -66,8 +61,7 @@
      * @deprecated Rely on {@link #DefaultLifecycles(PlexusContainer)} instead
      */
     @Deprecated
-    public DefaultLifecycles( Map<String, Lifecycle> lifecycles, org.codehaus.plexus.logging.Logger logger )
-    {
+    public DefaultLifecycles(Map<String, Lifecycle> lifecycles, org.codehaus.plexus.logging.Logger logger) {
         this.customLifecycles = lifecycles;
         this.plexusContainer = null;
     }
@@ -148,14 +142,8 @@
     private Map<String, Lifecycle> lookupLifecycles() {
         // TODO: Remove the following code when maven-compat is gone
         // This code is here to ensure maven-compat's EmptyLifecycleExecutor keeps on working.
-<<<<<<< HEAD
-        if ( plexusContainer == null )
-        {
+        if (plexusContainer == null) {
             return customLifecycles != null ? customLifecycles : new HashMap<>();
-=======
-        if (plexusContainer == null) {
-            return new HashMap<>();
->>>>>>> 984f73dc
         }
 
         // Lifecycles cannot be cached as extensions might add custom lifecycles later in the execution.

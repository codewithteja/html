package org.apache.maven.lifecycle.internal;

/*
 * Licensed to the Apache Software Foundation (ASF) under one
 * or more contributor license agreements.  See the NOTICE file
 * distributed with this work for additional information
 * regarding copyright ownership.  The ASF licenses this file
 * to you under the Apache License, Version 2.0 (the
 * "License"); you may not use this file except in compliance
 * with the License.  You may obtain a copy of the License at
 *
 *  http://www.apache.org/licenses/LICENSE-2.0
 *
 * Unless required by applicable law or agreed to in writing,
 * software distributed under the License is distributed on an
 * "AS IS" BASIS, WITHOUT WARRANTIES OR CONDITIONS OF ANY
 * KIND, either express or implied.  See the License for the
 * specific language governing permissions and limitations
 * under the License.
 */

import java.io.File;

import java.util.Collection;
import java.util.Collections;
import java.util.HashMap;
import java.util.HashSet;
import java.util.LinkedHashSet;
import java.util.List;
import java.util.Map;
import java.util.Set;

import javax.inject.Inject;
import javax.inject.Named;

import org.apache.maven.RepositoryUtils;
import org.apache.maven.artifact.Artifact;
import org.apache.maven.artifact.ArtifactUtils;
import org.apache.maven.eventspy.internal.EventSpyDispatcher;
import org.apache.maven.execution.MavenSession;
import org.apache.maven.lifecycle.LifecycleExecutionException;
import org.apache.maven.project.DefaultDependencyResolutionRequest;
import org.apache.maven.project.DependencyResolutionException;
import org.apache.maven.project.DependencyResolutionResult;
import org.apache.maven.project.MavenProject;
import org.apache.maven.project.ProjectDependenciesResolver;
import org.apache.maven.project.artifact.InvalidDependencyVersionException;
import org.apache.maven.project.artifact.ProjectArtifactsCache;
import org.eclipse.aether.graph.Dependency;
import org.eclipse.aether.graph.DependencyFilter;
import org.eclipse.aether.graph.DependencyNode;
import org.eclipse.aether.util.filter.AndDependencyFilter;
import org.eclipse.aether.util.filter.ScopeDependencyFilter;
import org.slf4j.Logger;
import org.slf4j.LoggerFactory;

/**
 * <p>
 * Resolves dependencies for the artifacts in context of the lifecycle build
 * </p>
 * <strong>NOTE:</strong> This class is not part of any public api and can be changed or deleted without prior notice.
 * @since 3.0
 * @author Benjamin Bentmann
 * @author Jason van Zyl
 * @author Kristian Rosenvold (extracted class)
 */
@Named
public class LifecycleDependencyResolver
{
    private final Logger logger = LoggerFactory.getLogger( getClass() );

    private final ProjectDependenciesResolver dependenciesResolver;

<<<<<<< HEAD
    @Inject
    private ProjectArtifactFactory artifactFactory;
=======
    private final Logger logger;

    private final ProjectArtifactFactory artifactFactory;
>>>>>>> 35e5a4d7

    private final EventSpyDispatcher eventSpyDispatcher;

    private final ProjectArtifactsCache projectArtifactsCache;

<<<<<<< HEAD
    public LifecycleDependencyResolver()
    {
    }

    public LifecycleDependencyResolver( ProjectDependenciesResolver projectDependenciesResolver )
    {
        this.dependenciesResolver = projectDependenciesResolver;
=======
    @Inject
    public LifecycleDependencyResolver(
            ProjectDependenciesResolver dependenciesResolver,
            Logger logger,
            ProjectArtifactFactory artifactFactory,
            EventSpyDispatcher eventSpyDispatcher,
            ProjectArtifactsCache projectArtifactsCache )
    {
        this.dependenciesResolver = dependenciesResolver;
        this.logger = logger;
        this.artifactFactory = artifactFactory;
        this.eventSpyDispatcher = eventSpyDispatcher;
        this.projectArtifactsCache = projectArtifactsCache;
>>>>>>> 35e5a4d7
    }

    public static List<MavenProject> getProjects( MavenProject project, MavenSession session, boolean aggregator )
    {
        if ( aggregator )
        {
            return session.getProjects();
        }
        else
        {
            return Collections.singletonList( project );
        }
    }

    public void resolveProjectDependencies( MavenProject project, Collection<String> scopesToCollect,
                                            Collection<String> scopesToResolve, MavenSession session,
                                            boolean aggregating, Set<Artifact> projectArtifacts )
        throws LifecycleExecutionException
    {
        ClassLoader tccl = Thread.currentThread().getContextClassLoader();
        try
        {
            ClassLoader projectRealm = project.getClassRealm();
            if ( projectRealm != null && projectRealm != tccl )
            {
                Thread.currentThread().setContextClassLoader( projectRealm );
            }

            if ( project.getDependencyArtifacts() == null )
            {
                try
                {
                    project.setDependencyArtifacts( artifactFactory.createArtifacts( project ) );
                }
                catch ( InvalidDependencyVersionException e )
                {
                    throw new LifecycleExecutionException( e );
                }
            }

            Set<Artifact> resolvedArtifacts;
            ProjectArtifactsCache.Key cacheKey = projectArtifactsCache.createKey( project,  scopesToCollect,
                scopesToResolve, aggregating, session.getRepositorySession() );
            ProjectArtifactsCache.CacheRecord recordArtifacts;
            recordArtifacts = projectArtifactsCache.get( cacheKey );

            if ( recordArtifacts != null )
            {
                resolvedArtifacts = recordArtifacts.getArtifacts();
            }
            else
            {
                try
                {
                    resolvedArtifacts = getDependencies( project, scopesToCollect, scopesToResolve, session,
                                                         aggregating, projectArtifacts );
                    recordArtifacts = projectArtifactsCache.put( cacheKey, resolvedArtifacts );
                }
                catch ( LifecycleExecutionException e )
                {
                  projectArtifactsCache.put( cacheKey, e );
                  projectArtifactsCache.register( project, cacheKey, recordArtifacts );
                    throw e;
                }
            }
            projectArtifactsCache.register( project, cacheKey, recordArtifacts );

            Map<Artifact, File> reactorProjects = new HashMap<>( session.getProjects().size() );
            for ( MavenProject reactorProject : session.getProjects() )
            {
                reactorProjects.put( reactorProject.getArtifact(), reactorProject.getArtifact().getFile() );
            }

            Map<String, Artifact> map = new HashMap<>();
            for ( Artifact artifact : resolvedArtifacts )
            {
                /**
                 * MNG-6300: resolvedArtifacts can be cache result; this ensures reactor files are always up to date
                 * During lifecycle the Artifact.getFile() can change from target/classes to the actual jar.
                 * This clearly shows that target/classes should not be abused as artifactFile just for the classpath
                 */
                File reactorProjectFile = reactorProjects.get( artifact );
                if ( reactorProjectFile != null )
                {
                    artifact.setFile( reactorProjectFile );
                }

                map.put( artifact.getDependencyConflictId(), artifact );
            }

            project.setResolvedArtifacts( resolvedArtifacts );

            for ( Artifact artifact : project.getDependencyArtifacts() )
            {
                if ( artifact.getFile() == null )
                {
                    Artifact resolved = map.get( artifact.getDependencyConflictId() );
                    if ( resolved != null )
                    {
                        artifact.setFile( resolved.getFile() );
                        artifact.setDependencyTrail( resolved.getDependencyTrail() );
                        artifact.setResolvedVersion( resolved.getVersion() );
                        artifact.setResolved( true );
                    }
                }
            }
        }
        finally
        {
            Thread.currentThread().setContextClassLoader( tccl );
        }
    }

    private Set<Artifact> getDependencies( MavenProject project, Collection<String> scopesToCollect,
                                           Collection<String> scopesToResolve, MavenSession session,
                                           boolean aggregating, Set<Artifact> projectArtifacts )
        throws LifecycleExecutionException
    {
        if ( scopesToCollect == null )
        {
            scopesToCollect = Collections.emptySet();
        }
        if ( scopesToResolve == null )
        {
            scopesToResolve = Collections.emptySet();
        }

        if ( scopesToCollect.isEmpty() && scopesToResolve.isEmpty() )
        {
            return new LinkedHashSet<>();
        }

        scopesToCollect = new HashSet<>( scopesToCollect );
        scopesToCollect.addAll( scopesToResolve );

        DependencyFilter collectionFilter = new ScopeDependencyFilter( null, negate( scopesToCollect ) );
        DependencyFilter resolutionFilter = new ScopeDependencyFilter( null, negate( scopesToResolve ) );
        resolutionFilter = AndDependencyFilter.newInstance( collectionFilter, resolutionFilter );
        resolutionFilter =
            AndDependencyFilter.newInstance( resolutionFilter, new ReactorDependencyFilter( projectArtifacts ) );

        DependencyResolutionResult result;
        try
        {
            DefaultDependencyResolutionRequest request =
                new DefaultDependencyResolutionRequest( project, session.getRepositorySession() );
            request.setResolutionFilter( resolutionFilter );

            eventSpyDispatcher.onEvent( request );

            result = dependenciesResolver.resolve( request );
        }
        catch ( DependencyResolutionException e )
        {
            result = e.getResult();

            /*
             * MNG-2277, the check below compensates for our bad plugin support where we ended up with aggregator
             * plugins that require dependency resolution although they usually run in phases of the build where project
             * artifacts haven't been assembled yet. The prime example of this is "mvn release:prepare".
             */
            if ( aggregating && areAllDependenciesInReactor( session.getProjects(),
                                                             result.getUnresolvedDependencies() ) )
            {
                logger.warn( "The following dependencies could not be resolved at this point of the build"
                    + " but seem to be part of the reactor:" );

                for ( Dependency dependency : result.getUnresolvedDependencies() )
                {
                    logger.warn( "o " + dependency );
                }

                logger.warn( "Try running the build up to the lifecycle phase \"package\"" );
            }
            else
            {
                throw new LifecycleExecutionException( null, project, e );
            }
        }

        eventSpyDispatcher.onEvent( result );

        Set<Artifact> artifacts = new LinkedHashSet<>();
        if ( result.getDependencyGraph() != null && !result.getDependencyGraph().getChildren().isEmpty() )
        {
            RepositoryUtils.toArtifacts( artifacts, result.getDependencyGraph().getChildren(),
                                         Collections.singletonList( project.getArtifact().getId() ), collectionFilter );
        }
        return artifacts;
    }

    private boolean areAllDependenciesInReactor( Collection<MavenProject> projects,
                                                 Collection<Dependency> dependencies )
    {
        Set<String> projectKeys = getReactorProjectKeys( projects );

        for ( Dependency dependency : dependencies )
        {
            org.eclipse.aether.artifact.Artifact a = dependency.getArtifact();
            String key = ArtifactUtils.key( a.getGroupId(), a.getArtifactId(), a.getVersion() );
            if ( !projectKeys.contains( key ) )
            {
                return false;
            }
        }

        return true;
    }

    private Set<String> getReactorProjectKeys( Collection<MavenProject> projects )
    {
        Set<String> projectKeys = new HashSet<>( projects.size() * 2 );
        for ( MavenProject project : projects )
        {
            String key = ArtifactUtils.key( project.getGroupId(), project.getArtifactId(), project.getVersion() );
            projectKeys.add( key );
        }
        return projectKeys;
    }

    private Collection<String> negate( Collection<String> scopes )
    {
        Collection<String> result = new HashSet<>();
        Collections.addAll( result, "system", "compile", "provided", "runtime", "test" );

        for ( String scope : scopes )
        {
            if ( "compile".equals( scope ) )
            {
                result.remove( "compile" );
                result.remove( "system" );
                result.remove( "provided" );
            }
            else if ( "runtime".equals( scope ) )
            {
                result.remove( "compile" );
                result.remove( "runtime" );
            }
            else if ( "compile+runtime".equals( scope ) )
            {
                result.remove( "compile" );
                result.remove( "system" );
                result.remove( "provided" );
                result.remove( "runtime" );
            }
            else if ( "runtime+system".equals( scope ) )
            {
                result.remove( "compile" );
                result.remove( "system" );
                result.remove( "runtime" );
            }
            else if ( "test".equals( scope ) )
            {
                result.clear();
            }
        }

        return result;
    }

    private static class ReactorDependencyFilter
        implements DependencyFilter
    {

        private Set<String> keys = new HashSet<>();

        ReactorDependencyFilter( Collection<Artifact> artifacts )
        {
            for ( Artifact artifact : artifacts )
            {
                String key = ArtifactUtils.key( artifact );
                keys.add( key );
            }
        }

        public boolean accept( DependencyNode node, List<DependencyNode> parents )
        {
            Dependency dependency = node.getDependency();
            if ( dependency != null )
            {
                org.eclipse.aether.artifact.Artifact a = dependency.getArtifact();
                String key = ArtifactUtils.key( a.getGroupId(), a.getArtifactId(), a.getVersion() );
                return !keys.contains( key );
            }
            return false;
        }

    }

}<|MERGE_RESOLUTION|>--- conflicted
+++ resolved
@@ -71,42 +71,23 @@
 
     private final ProjectDependenciesResolver dependenciesResolver;
 
-<<<<<<< HEAD
-    @Inject
-    private ProjectArtifactFactory artifactFactory;
-=======
-    private final Logger logger;
-
     private final ProjectArtifactFactory artifactFactory;
->>>>>>> 35e5a4d7
 
     private final EventSpyDispatcher eventSpyDispatcher;
 
     private final ProjectArtifactsCache projectArtifactsCache;
 
-<<<<<<< HEAD
-    public LifecycleDependencyResolver()
-    {
-    }
-
-    public LifecycleDependencyResolver( ProjectDependenciesResolver projectDependenciesResolver )
-    {
-        this.dependenciesResolver = projectDependenciesResolver;
-=======
     @Inject
     public LifecycleDependencyResolver(
             ProjectDependenciesResolver dependenciesResolver,
-            Logger logger,
             ProjectArtifactFactory artifactFactory,
             EventSpyDispatcher eventSpyDispatcher,
             ProjectArtifactsCache projectArtifactsCache )
     {
         this.dependenciesResolver = dependenciesResolver;
-        this.logger = logger;
         this.artifactFactory = artifactFactory;
         this.eventSpyDispatcher = eventSpyDispatcher;
         this.projectArtifactsCache = projectArtifactsCache;
->>>>>>> 35e5a4d7
     }
 
     public static List<MavenProject> getProjects( MavenProject project, MavenSession session, boolean aggregator )

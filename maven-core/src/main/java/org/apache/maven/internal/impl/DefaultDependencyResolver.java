--- conflicted
+++ resolved
@@ -91,11 +91,7 @@
         final PathModularizationCache cache = new PathModularizationCache(); // TODO: should be project-wide cache.
         if (request.getProject().isPresent()) {
             final DependencyResolutionResult resolved = resolveDependencies(
-<<<<<<< HEAD
-                    request.getSession(), request.getProject().get(), request.getResolutionScope());
-=======
                     request.getSession(), request.getProject().get(), request.getPathScope());
->>>>>>> c5352605
 
             final Map<org.eclipse.aether.graph.Dependency, org.eclipse.aether.graph.DependencyNode> nodes = stream(
                             resolved.getDependencyGraph())
@@ -120,11 +116,7 @@
 
         final DependencyCollectorResult collectorResult =
                 session.getService(DependencyCollector.class).collect(request);
-<<<<<<< HEAD
-        final List<Node> nodes = flatten(session, collectorResult.getRoot(), request.getResolutionScope());
-=======
         final List<Node> nodes = flatten(session, collectorResult.getRoot(), request.getPathScope());
->>>>>>> c5352605
         final List<ArtifactCoordinate> coordinates = nodes.stream()
                 .map(Node::getDependency)
                 .filter(Objects::nonNull)
@@ -149,12 +141,7 @@
         return Stream.concat(Stream.of(node), node.getChildren().stream().flatMap(DefaultDependencyResolver::stream));
     }
 
-<<<<<<< HEAD
-    private static DependencyResolutionResult resolveDependencies(
-            final Session session, final Project project, final ResolutionScope scope) {
-=======
     private DependencyResolutionResult resolveDependencies(Session session, Project project, PathScope scope) {
->>>>>>> c5352605
         Collection<String> toResolve = toScopes(scope);
         try {
             LifecycleDependencyResolver lifecycleDependencyResolver =
@@ -175,13 +162,8 @@
         return ((DefaultProject) project).getProject();
     }
 
-<<<<<<< HEAD
-    private static Collection<String> toScopes(final ResolutionScope scope) {
-        return map(scope.scopes(), Scope::id);
-=======
     private Collection<String> toScopes(PathScope scope) {
         return map(scope.dependencyScopes(), DependencyScope::id);
->>>>>>> c5352605
     }
 
     private static DependencyResolverException cannotReadModuleInfo(final Path path, final IOException cause) {

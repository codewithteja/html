--- conflicted
+++ resolved
@@ -18,10 +18,7 @@
  */
 package org.apache.maven.internal.impl;
 
-import java.util.HashMap;
-import java.util.Map;
 import java.util.Objects;
-import java.util.function.Function;
 
 import org.apache.maven.api.Artifact;
 import org.apache.maven.api.Dependency;
@@ -37,25 +34,6 @@
 import static org.apache.maven.internal.impl.Utils.nonNull;
 
 public class DefaultDependency implements Dependency {
-<<<<<<< HEAD
-    /**
-     * A mapping from {@link ArtifactProperties} values to {@link DependencyProperties} values.
-     * Used for conversion from Eclipse model to Maven model of dependency properties.
-     */
-    private static final Map<Class<?>, Function<String, Object>> VALUE_CONVERTERS = new HashMap<>(12);
-
-    static {
-        VALUE_CONVERTERS.put(String.class, String::valueOf);
-        VALUE_CONVERTERS.put(Boolean.class, Boolean::valueOf);
-        VALUE_CONVERTERS.put(Byte.class, Byte::valueOf);
-        VALUE_CONVERTERS.put(Short.class, Short::valueOf);
-        VALUE_CONVERTERS.put(Integer.class, Integer::valueOf);
-        VALUE_CONVERTERS.put(Long.class, Long::valueOf);
-        VALUE_CONVERTERS.put(Float.class, Float::valueOf);
-        VALUE_CONVERTERS.put(Double.class, Double::valueOf);
-    }
-=======
->>>>>>> c5352605
 
     private final InternalSession session;
     private final org.eclipse.aether.graph.Dependency dependency;
@@ -65,21 +43,6 @@
             @Nonnull InternalSession session, @Nonnull org.eclipse.aether.graph.Dependency dependency) {
         this.session = nonNull(session, "session");
         this.dependency = nonNull(dependency, "dependency");
-<<<<<<< HEAD
-        DefaultDependencyProperties.Builder builder = new DefaultDependencyProperties.Builder();
-        for (Map.Entry<String, String> entry :
-                dependency.getArtifact().getProperties().entrySet()) {
-            String name = entry.getKey();
-            DependencyProperties.Key<?> key = DependencyProperties.Key.forName(name)
-                    .orElseGet(() -> new DependencyProperties.Key<>(name, String.class));
-            Function<String, Object> vc = VALUE_CONVERTERS.get(key.valueType());
-            if (vc != null) {
-                builder.checkAndSet(key, vc.apply(entry.getValue()));
-            }
-        }
-        this.dependencyProperties = builder.build();
-=======
->>>>>>> c5352605
         this.key = getGroupId()
                 + ':'
                 + getArtifactId()

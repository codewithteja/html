--- conflicted
+++ resolved
@@ -23,10 +23,7 @@
 import javax.inject.Singleton;
 
 import org.apache.maven.api.JavaPathType;
-<<<<<<< HEAD
-=======
 import org.apache.maven.api.Language;
->>>>>>> c5352605
 import org.apache.maven.api.Type;
 import org.apache.maven.internal.impl.DefaultType;
 
@@ -46,11 +43,7 @@
 
     public TestJarTypeProvider() {
         this.type = new DefaultType(
-<<<<<<< HEAD
-                NAME, Type.LANGUAGE_JAVA, "jar", "tests", JavaPathType.CLASSES, JavaPathType.PATCH_MODULE);
-=======
                 NAME, Language.JAVA_FAMILY, "jar", "tests", false, JavaPathType.CLASSES, JavaPathType.PATCH_MODULE);
->>>>>>> c5352605
     }
 
     @Override

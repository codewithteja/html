package org.apache.maven.internal.impl;

/*
 * Licensed to the Apache Software Foundation (ASF) under one
 * or more contributor license agreements.  See the NOTICE file
 * distributed with this work for additional information
 * regarding copyright ownership.  The ASF licenses this file
 * to you under the Apache License, Version 2.0 (the
 * "License"); you may not use this file except in compliance
 * with the License.  You may obtain a copy of the License at
 *
 *  http://www.apache.org/licenses/LICENSE-2.0
 *
 * Unless required by applicable law or agreed to in writing,
 * software distributed under the License is distributed on an
 * "AS IS" BASIS, WITHOUT WARRANTIES OR CONDITIONS OF ANY
 * KIND, either express or implied.  See the License for the
 * specific language governing permissions and limitations
 * under the License.
 */

import java.nio.file.Path;
import java.nio.file.Paths;
import java.time.Instant;
import java.util.Collections;
import java.util.HashMap;
import java.util.List;
import java.util.Map;
import java.util.NoSuchElementException;
import java.util.Objects;
import java.util.function.Supplier;
import java.util.stream.Collectors;

import org.apache.maven.RepositoryUtils;
import org.apache.maven.api.DependencyCoordinate;
import org.apache.maven.api.LocalRepository;
import org.apache.maven.api.Project;
import org.apache.maven.api.RemoteRepository;
import org.apache.maven.api.Service;
import org.apache.maven.api.Session;
import org.apache.maven.api.SessionData;
import org.apache.maven.api.annotations.Nonnull;
import org.apache.maven.api.annotations.Nullable;
import org.apache.maven.api.services.MavenException;
<<<<<<< HEAD
import org.apache.maven.api.services.MessageBuilderFactory;
import org.apache.maven.api.services.ProjectBuilder;
import org.apache.maven.api.services.ProjectManager;
import org.apache.maven.api.services.Prompter;
import org.apache.maven.api.services.RepositoryFactory;
import org.apache.maven.api.services.SettingsBuilder;
import org.apache.maven.api.services.ToolchainManager;
import org.apache.maven.api.services.ToolchainsBuilder;
import org.apache.maven.api.services.TypeRegistry;
import org.apache.maven.api.services.VersionParser;
import org.apache.maven.api.services.xml.ModelXmlFactory;
import org.apache.maven.api.services.xml.SettingsXmlFactory;
import org.apache.maven.api.services.xml.ToolchainsXmlFactory;
=======
>>>>>>> ae655e0e
import org.apache.maven.api.settings.Settings;
import org.apache.maven.artifact.repository.ArtifactRepository;
import org.apache.maven.bridge.MavenRepositorySystem;
import org.apache.maven.execution.MavenSession;
import org.apache.maven.plugin.MojoExecution;
import org.apache.maven.plugin.descriptor.MojoDescriptor;
import org.apache.maven.plugin.descriptor.PluginDescriptor;
import org.apache.maven.rtinfo.RuntimeInformation;
import org.codehaus.plexus.PlexusContainer;
import org.codehaus.plexus.component.repository.exception.ComponentLookupException;
import org.eclipse.aether.DefaultRepositorySystemSession;
import org.eclipse.aether.RepositorySystem;
import org.eclipse.aether.RepositorySystemSession;

import static org.apache.maven.internal.impl.Utils.nonNull;

public class DefaultSession extends AbstractSession
{

    private final MavenSession mavenSession;
    private final RepositorySystemSession session;
    private final RepositorySystem repositorySystem;
    private final List<RemoteRepository> repositories;
    private final MavenRepositorySystem mavenRepositorySystem;
    private final PlexusContainer container;
    private final RuntimeInformation runtimeInformation;
<<<<<<< HEAD
    private final ArtifactHandlerManager artifactHandlerManager;
    private final org.apache.maven.settings.building.SettingsBuilder settingsBuilder;
    private final org.apache.maven.toolchain.building.ToolchainsBuilder toolchainsBuilder;
=======
>>>>>>> ae655e0e
    private final Map<Class<? extends Service>, Service> services = new HashMap<>();

    @SuppressWarnings( "checkstyle:ParameterNumber" )
    public DefaultSession( @Nonnull MavenSession session,
                           @Nonnull RepositorySystem repositorySystem,
                           @Nullable List<RemoteRepository> repositories,
                           @Nonnull MavenRepositorySystem mavenRepositorySystem,
                           @Nonnull PlexusContainer container,
<<<<<<< HEAD
                           @Nonnull MojoExecutionScope mojoExecutionScope,
                           @Nonnull RuntimeInformation runtimeInformation,
                           @Nonnull ArtifactHandlerManager artifactHandlerManager,
                           @Nonnull org.apache.maven.settings.building.SettingsBuilder settingsBuilder,
                           @Nonnull org.apache.maven.toolchain.building.ToolchainsBuilder toolchainsBuilder )
=======
                           @Nonnull RuntimeInformation runtimeInformation )
>>>>>>> ae655e0e
    {
        this.mavenSession = nonNull( session );
        this.session = mavenSession.getRepositorySession();
        this.repositorySystem = nonNull( repositorySystem );
        this.repositories = repositories != null
                ? repositories
                : mavenSession.getRequest().getRemoteRepositories().stream()
                .map( RepositoryUtils::toRepo ).map( this::getRemoteRepository ).collect( Collectors.toList() );
        this.mavenRepositorySystem = mavenRepositorySystem;
        this.container = container;
        this.runtimeInformation = runtimeInformation;
<<<<<<< HEAD
        this.artifactHandlerManager = artifactHandlerManager;
        this.settingsBuilder = settingsBuilder;
        this.toolchainsBuilder = toolchainsBuilder;

        ArtifactManager artifactManager = new DefaultArtifactManager( this );
        ProjectManager projectManager = new DefaultProjectManager( this, artifactManager, container );

        services.put( ArtifactFactory.class, new DefaultArtifactFactory() );
        services.put( ArtifactResolver.class, new DefaultArtifactResolver( repositorySystem ) );
        services.put( ArtifactDeployer.class, new DefaultArtifactDeployer( repositorySystem ) );
        services.put( ArtifactInstaller.class, new DefaultArtifactInstaller( repositorySystem ) );
        services.put( ArtifactManager.class, artifactManager );
        services.put( DependencyCoordinateFactory.class, new DefaultDependencyCoordinateFactory() );
        services.put( DependencyCollector.class, new DefaultDependencyCollector( repositorySystem ) );
        services.put( ProjectBuilder.class, new DefaultProjectBuilder( projectBuilder ) );
        services.put( ProjectManager.class, projectManager );
        services.put( LocalRepositoryManager.class, new DefaultLocalRepositoryManager() );
        services.put( RepositoryFactory.class, new DefaultRepositoryFactory( repositorySystem ) );
        services.put( ToolchainManager.class, new DefaultToolchainManager( toolchainManagerPrivate ) );
        services.put( ModelXmlFactory.class, new DefaultModelXmlFactory() );
        services.put( SettingsXmlFactory.class, new DefaultSettingsXmlFactory() );
        services.put( ToolchainsXmlFactory.class, new DefaultToolchainsXmlFactory() );
        services.put( Prompter.class, new DefaultPrompter( container ) );
        services.put( MessageBuilderFactory.class, new DefaultMessageBuilderFactory() );
        services.put( VersionParser.class, new DefaultVersionParser() );
        services.put( ArtifactCoordinateFactory.class, new DefaultArtifactCoordinateFactory() );
        services.put( TypeRegistry.class, new DefaultTypeRegistry( artifactHandlerManager ) );
        services.put( Lookup.class, new DefaultLookup( container ) );
        services.put( SettingsBuilder.class, new DefaultSettingsBuilder( settingsBuilder ) );
        services.put( ToolchainsBuilder.class, new DefaultToolchainsBuilder( toolchainsBuilder ) );
=======
>>>>>>> ae655e0e
    }

    public MavenSession getMavenSession()
    {
        return mavenSession;
    }

    @Nonnull
    @Override
    public LocalRepository getLocalRepository()
    {
        return new DefaultLocalRepository( session.getLocalRepository() );
    }

    @Nonnull
    @Override
    public List<RemoteRepository> getRemoteRepositories()
    {
        return Collections.unmodifiableList( repositories );
    }

    @Nonnull
    @Override
    public Settings getSettings()
    {
        return mavenSession.getSettings().getDelegate();
    }

    @Nonnull
    @Override
    public Map<String, String> getUserProperties()
    {
        return new PropertiesAsMap( mavenSession.getUserProperties() );
    }

    @Nonnull
    @Override
    public Map<String, String> getSystemProperties()
    {
        return new PropertiesAsMap( mavenSession.getSystemProperties() );
    }

    @Nonnull
    @Override
    public String getMavenVersion()
    {
        return runtimeInformation.getMavenVersion();
    }

    @Override
    public int getDegreeOfConcurrency()
    {
        return mavenSession.getRequest().getDegreeOfConcurrency();
    }

    @Nonnull
    @Override
    public Instant getStartTime()
    {
        return mavenSession.getStartTime().toInstant();
    }

    @Nonnull
    @Override
    public Path getMultiModuleProjectDirectory()
    {
        return mavenSession.getRequest().getMultiModuleProjectDirectory().toPath();
    }

    @Nonnull
    @Override
    public Path getExecutionRootDirectory()
    {
        return Paths.get( mavenSession.getRequest().getBaseDirectory() );
    }

    @Nonnull
    @Override
    public List<Project> getProjects()
    {
        return getProjects( mavenSession.getProjects() );
    }

    @Nonnull
    @Override
    public Map<String, Object> getPluginContext( Project project )
    {
        nonNull( project, "project" );
        try
        {
            MojoExecution mojoExecution = container.lookup( MojoExecution.class );
            MojoDescriptor mojoDescriptor = mojoExecution.getMojoDescriptor();
            PluginDescriptor pluginDescriptor = mojoDescriptor.getPluginDescriptor();
            return mavenSession.getPluginContext( pluginDescriptor, ( ( DefaultProject ) project ).getProject() );
        }
        catch ( ComponentLookupException e )
        {
            throw new MavenException( "The PluginContext is only available during a mojo execution", e );
        }
    }

    @Nonnull
    @Override
    public SessionData getData()
    {
        org.eclipse.aether.SessionData data = session.getData();
        return new SessionData()
        {
            @Override
            public void set( @Nonnull Object key, @Nullable Object value )
            {
                data.set( key, value );
            }

            @Override
            public boolean set( @Nonnull Object key, @Nullable Object oldValue, @Nullable Object newValue )
            {
                return data.set( key, oldValue, newValue );
            }

            @Nullable
            @Override
            public Object get( @Nonnull Object key )
            {
                return data.get( key );
            }

            @Nullable
            @Override
            public Object computeIfAbsent( @Nonnull Object key, @Nonnull Supplier<Object> supplier )
            {
                 return data.computeIfAbsent( key, supplier );
            }
        };
    }

    @Nonnull
    @Override
    public Session withLocalRepository( @Nonnull LocalRepository localRepository )
    {
        nonNull( localRepository, "localRepository" );
        if ( session.getLocalRepository() != null
                && Objects.equals( session.getLocalRepository().getBasedir().toPath(),
                localRepository.getPath() ) )
        {
            return this;
        }
        org.eclipse.aether.repository.LocalRepository repository = toRepository( localRepository );
        org.eclipse.aether.repository.LocalRepositoryManager localRepositoryManager
                = repositorySystem.newLocalRepositoryManager( session, repository );

        RepositorySystemSession repoSession = new DefaultRepositorySystemSession( session )
                .setLocalRepositoryManager( localRepositoryManager );
        MavenSession newSession = new MavenSession( mavenSession.getContainer(), repoSession,
                mavenSession.getRequest(), mavenSession.getResult() );
<<<<<<< HEAD
        return new DefaultSession( newSession, repositorySystem, repositories, projectBuilder, mavenRepositorySystem,
                toolchainManagerPrivate, container, mojoExecutionScope, runtimeInformation, artifactHandlerManager,
                settingsBuilder, toolchainsBuilder );
=======
        return new DefaultSession( newSession, repositorySystem, repositories,
                mavenRepositorySystem, container, runtimeInformation );
>>>>>>> ae655e0e
    }

    @Nonnull
    @Override
    public Session withRemoteRepositories( @Nonnull List<RemoteRepository> repositories )
    {
<<<<<<< HEAD
        return new DefaultSession( mavenSession, repositorySystem, repositories, projectBuilder, mavenRepositorySystem,
                toolchainManagerPrivate, container, mojoExecutionScope, runtimeInformation, artifactHandlerManager,
                settingsBuilder, toolchainsBuilder );
=======
        return new DefaultSession( mavenSession, repositorySystem, repositories,
                mavenRepositorySystem, container, runtimeInformation );
>>>>>>> ae655e0e
    }

    @Nonnull
    @Override
    @SuppressWarnings( "unchecked" )
    public <T extends Service> T getService( Class<T> clazz ) throws NoSuchElementException
    {
        T t = (T) services.computeIfAbsent( clazz, this::lookup );
        if ( t == null )
        {
            throw new NoSuchElementException( clazz.getName() );
        }
        return t;
    }

    private Service lookup( Class<? extends Service> c )
    {
        try
        {
            return container.lookup( c );
        }
        catch ( ComponentLookupException e )
        {
            NoSuchElementException nsee = new NoSuchElementException( c.getName() );
            e.initCause( e );
            throw nsee;
        }
    }

    @Nonnull
    public RepositorySystemSession getSession()
    {
        return session;
    }

    @Nonnull
    public RepositorySystem getRepositorySystem()
    {
        return repositorySystem;
    }

    public ArtifactRepository toArtifactRepository( RemoteRepository repository )
    {
        if ( repository instanceof DefaultRemoteRepository )
        {
            org.eclipse.aether.repository.RemoteRepository rr
                    = ( (DefaultRemoteRepository) repository ).getRepository();

            try
            {
                return mavenRepositorySystem.createRepository(
                        rr.getUrl(),
                        rr.getId(),
                        rr.getPolicy( false ).isEnabled(),
                        rr.getPolicy( false ).getUpdatePolicy(),
                        rr.getPolicy( true ).isEnabled(),
                        rr.getPolicy( true ).getUpdatePolicy(),
                        rr.getPolicy( false ).getChecksumPolicy()

                );
            }
            catch ( Exception e )
            {
                throw new RuntimeException( "Unable to create repository", e );
            }
        }
        else
        {
            // TODO
            throw new UnsupportedOperationException( "Not yet implemented" );
        }
    }

    public org.eclipse.aether.graph.Dependency toDependency( DependencyCoordinate dependency )
    {
        if ( dependency instanceof DefaultDependencyCoordinate )
        {
            return ( (DefaultDependencyCoordinate) dependency ).getDependency();
        }
        else
        {
            return new org.eclipse.aether.graph.Dependency(
                    new org.eclipse.aether.artifact.DefaultArtifact(
                            dependency.getGroupId(),
                            dependency.getArtifactId(),
                            dependency.getClassifier(),
                            dependency.getType().getExtension(),
                            dependency.getVersion().toString(),
                            null ),
                    dependency.getScope().id() );
        }
    }

}<|MERGE_RESOLUTION|>--- conflicted
+++ resolved
@@ -42,22 +42,6 @@
 import org.apache.maven.api.annotations.Nonnull;
 import org.apache.maven.api.annotations.Nullable;
 import org.apache.maven.api.services.MavenException;
-<<<<<<< HEAD
-import org.apache.maven.api.services.MessageBuilderFactory;
-import org.apache.maven.api.services.ProjectBuilder;
-import org.apache.maven.api.services.ProjectManager;
-import org.apache.maven.api.services.Prompter;
-import org.apache.maven.api.services.RepositoryFactory;
-import org.apache.maven.api.services.SettingsBuilder;
-import org.apache.maven.api.services.ToolchainManager;
-import org.apache.maven.api.services.ToolchainsBuilder;
-import org.apache.maven.api.services.TypeRegistry;
-import org.apache.maven.api.services.VersionParser;
-import org.apache.maven.api.services.xml.ModelXmlFactory;
-import org.apache.maven.api.services.xml.SettingsXmlFactory;
-import org.apache.maven.api.services.xml.ToolchainsXmlFactory;
-=======
->>>>>>> ae655e0e
 import org.apache.maven.api.settings.Settings;
 import org.apache.maven.artifact.repository.ArtifactRepository;
 import org.apache.maven.bridge.MavenRepositorySystem;
@@ -84,12 +68,6 @@
     private final MavenRepositorySystem mavenRepositorySystem;
     private final PlexusContainer container;
     private final RuntimeInformation runtimeInformation;
-<<<<<<< HEAD
-    private final ArtifactHandlerManager artifactHandlerManager;
-    private final org.apache.maven.settings.building.SettingsBuilder settingsBuilder;
-    private final org.apache.maven.toolchain.building.ToolchainsBuilder toolchainsBuilder;
-=======
->>>>>>> ae655e0e
     private final Map<Class<? extends Service>, Service> services = new HashMap<>();
 
     @SuppressWarnings( "checkstyle:ParameterNumber" )
@@ -98,15 +76,7 @@
                            @Nullable List<RemoteRepository> repositories,
                            @Nonnull MavenRepositorySystem mavenRepositorySystem,
                            @Nonnull PlexusContainer container,
-<<<<<<< HEAD
-                           @Nonnull MojoExecutionScope mojoExecutionScope,
-                           @Nonnull RuntimeInformation runtimeInformation,
-                           @Nonnull ArtifactHandlerManager artifactHandlerManager,
-                           @Nonnull org.apache.maven.settings.building.SettingsBuilder settingsBuilder,
-                           @Nonnull org.apache.maven.toolchain.building.ToolchainsBuilder toolchainsBuilder )
-=======
                            @Nonnull RuntimeInformation runtimeInformation )
->>>>>>> ae655e0e
     {
         this.mavenSession = nonNull( session );
         this.session = mavenSession.getRepositorySession();
@@ -118,39 +88,6 @@
         this.mavenRepositorySystem = mavenRepositorySystem;
         this.container = container;
         this.runtimeInformation = runtimeInformation;
-<<<<<<< HEAD
-        this.artifactHandlerManager = artifactHandlerManager;
-        this.settingsBuilder = settingsBuilder;
-        this.toolchainsBuilder = toolchainsBuilder;
-
-        ArtifactManager artifactManager = new DefaultArtifactManager( this );
-        ProjectManager projectManager = new DefaultProjectManager( this, artifactManager, container );
-
-        services.put( ArtifactFactory.class, new DefaultArtifactFactory() );
-        services.put( ArtifactResolver.class, new DefaultArtifactResolver( repositorySystem ) );
-        services.put( ArtifactDeployer.class, new DefaultArtifactDeployer( repositorySystem ) );
-        services.put( ArtifactInstaller.class, new DefaultArtifactInstaller( repositorySystem ) );
-        services.put( ArtifactManager.class, artifactManager );
-        services.put( DependencyCoordinateFactory.class, new DefaultDependencyCoordinateFactory() );
-        services.put( DependencyCollector.class, new DefaultDependencyCollector( repositorySystem ) );
-        services.put( ProjectBuilder.class, new DefaultProjectBuilder( projectBuilder ) );
-        services.put( ProjectManager.class, projectManager );
-        services.put( LocalRepositoryManager.class, new DefaultLocalRepositoryManager() );
-        services.put( RepositoryFactory.class, new DefaultRepositoryFactory( repositorySystem ) );
-        services.put( ToolchainManager.class, new DefaultToolchainManager( toolchainManagerPrivate ) );
-        services.put( ModelXmlFactory.class, new DefaultModelXmlFactory() );
-        services.put( SettingsXmlFactory.class, new DefaultSettingsXmlFactory() );
-        services.put( ToolchainsXmlFactory.class, new DefaultToolchainsXmlFactory() );
-        services.put( Prompter.class, new DefaultPrompter( container ) );
-        services.put( MessageBuilderFactory.class, new DefaultMessageBuilderFactory() );
-        services.put( VersionParser.class, new DefaultVersionParser() );
-        services.put( ArtifactCoordinateFactory.class, new DefaultArtifactCoordinateFactory() );
-        services.put( TypeRegistry.class, new DefaultTypeRegistry( artifactHandlerManager ) );
-        services.put( Lookup.class, new DefaultLookup( container ) );
-        services.put( SettingsBuilder.class, new DefaultSettingsBuilder( settingsBuilder ) );
-        services.put( ToolchainsBuilder.class, new DefaultToolchainsBuilder( toolchainsBuilder ) );
-=======
->>>>>>> ae655e0e
     }
 
     public MavenSession getMavenSession()
@@ -306,28 +243,16 @@
                 .setLocalRepositoryManager( localRepositoryManager );
         MavenSession newSession = new MavenSession( mavenSession.getContainer(), repoSession,
                 mavenSession.getRequest(), mavenSession.getResult() );
-<<<<<<< HEAD
-        return new DefaultSession( newSession, repositorySystem, repositories, projectBuilder, mavenRepositorySystem,
-                toolchainManagerPrivate, container, mojoExecutionScope, runtimeInformation, artifactHandlerManager,
-                settingsBuilder, toolchainsBuilder );
-=======
         return new DefaultSession( newSession, repositorySystem, repositories,
                 mavenRepositorySystem, container, runtimeInformation );
->>>>>>> ae655e0e
     }
 
     @Nonnull
     @Override
     public Session withRemoteRepositories( @Nonnull List<RemoteRepository> repositories )
     {
-<<<<<<< HEAD
-        return new DefaultSession( mavenSession, repositorySystem, repositories, projectBuilder, mavenRepositorySystem,
-                toolchainManagerPrivate, container, mojoExecutionScope, runtimeInformation, artifactHandlerManager,
-                settingsBuilder, toolchainsBuilder );
-=======
         return new DefaultSession( mavenSession, repositorySystem, repositories,
                 mavenRepositorySystem, container, runtimeInformation );
->>>>>>> ae655e0e
     }
 
     @Nonnull

/*
 * Licensed to the Apache Software Foundation (ASF) under one
 * or more contributor license agreements.  See the NOTICE file
 * distributed with this work for additional information
 * regarding copyright ownership.  The ASF licenses this file
 * to you under the Apache License, Version 2.0 (the
 * "License"); you may not use this file except in compliance
 * with the License.  You may obtain a copy of the License at
 *
 *   http://www.apache.org/licenses/LICENSE-2.0
 *
 * Unless required by applicable law or agreed to in writing,
 * software distributed under the License is distributed on an
 * "AS IS" BASIS, WITHOUT WARRANTIES OR CONDITIONS OF ANY
 * KIND, either express or implied.  See the License for the
 * specific language governing permissions and limitations
 * under the License.
 */
package org.apache.maven.internal.impl;

import javax.inject.Inject;
import javax.inject.Named;
import javax.inject.Singleton;

<<<<<<< HEAD
import java.util.Collections;
=======
>>>>>>> c5352605
import java.util.Map;
import java.util.Optional;
import java.util.concurrent.ConcurrentHashMap;

<<<<<<< HEAD
import org.apache.maven.api.DependencyProperties;
import org.apache.maven.api.JavaPathType;
=======
>>>>>>> c5352605
import org.apache.maven.api.Type;
import org.apache.maven.api.annotations.Nonnull;
import org.apache.maven.api.services.LanguageRegistry;
import org.apache.maven.api.services.TypeRegistry;
import org.apache.maven.artifact.handler.ArtifactHandler;
import org.apache.maven.artifact.handler.manager.LegacyArtifactHandlerManager;
import org.apache.maven.eventspy.AbstractEventSpy;
import org.apache.maven.execution.ExecutionEvent;

import static org.apache.maven.internal.impl.Utils.nonNull;

@Named
@Singleton
public class DefaultTypeRegistry extends AbstractEventSpy implements TypeRegistry {
    private final Map<String, Type> types;

    private final LanguageRegistry languageRegistry;

    private final ConcurrentHashMap<String, Type> usedTypes;

    private final ConcurrentHashMap<String, Type> legacyTypes;

    private final LegacyArtifactHandlerManager manager;

    @Inject
    public DefaultTypeRegistry(
            Map<String, Type> types, LanguageRegistry languageRegistry, LegacyArtifactHandlerManager manager) {
        this.types = nonNull(types, "types");
        this.languageRegistry = nonNull(languageRegistry, "languageRegistry");
        this.usedTypes = new ConcurrentHashMap<>();
        this.legacyTypes = new ConcurrentHashMap<>();
        this.manager = nonNull(manager, "artifactHandlerManager");
    }

    @Override
    public void onEvent(Object event) {
        if (event instanceof ExecutionEvent) {
            ExecutionEvent executionEvent = (ExecutionEvent) event;
            if (executionEvent.getType() == ExecutionEvent.Type.SessionEnded) {
                usedTypes.clear();
                legacyTypes.clear();
            }
        }
    }

    @Override
    public Optional<Type> lookup(String id) {
        return Optional.of(require(id));
    }

    @Override
    @Nonnull
    public Type require(String id) {
        nonNull(id, "id");
        return usedTypes.computeIfAbsent(id, i -> {
            Type type = types.get(id);
            if (type == null) {
                // legacy types ALWAYS return type (AHM never returns null)
                type = legacyTypes.computeIfAbsent(id, k -> {
                    // Copy data as the ArtifactHandler is not immutable, but Type should be.
                    ArtifactHandler handler = manager.getArtifactHandler(id);
<<<<<<< HEAD
                    DefaultDependencyProperties.Builder flags = new DefaultDependencyProperties.Builder();
                    if (handler.isAddedToClasspath()) {
                        flags.set(DependencyProperties.PATH_TYPES, Collections.singleton(JavaPathType.CLASSES));
                    }
                    if (handler.isIncludesDependencies()) {
                        flags.setFlag(DependencyProperties.FLAG_INCLUDES_DEPENDENCIES);
                    }
                    return new DefaultType(
                            id, handler.getLanguage(), handler.getExtension(), handler.getClassifier(), flags.build());
=======
                    return new DefaultType(
                            id,
                            languageRegistry.require(handler.getLanguage()),
                            handler.getExtension(),
                            handler.getClassifier(),
                            handler.isIncludesDependencies()
                            // TODO: add path types
                            );
>>>>>>> c5352605
                });
            }
            return type;
        });
    }
}<|MERGE_RESOLUTION|>--- conflicted
+++ resolved
@@ -22,19 +22,10 @@
 import javax.inject.Named;
 import javax.inject.Singleton;
 
-<<<<<<< HEAD
-import java.util.Collections;
-=======
->>>>>>> c5352605
 import java.util.Map;
 import java.util.Optional;
 import java.util.concurrent.ConcurrentHashMap;
 
-<<<<<<< HEAD
-import org.apache.maven.api.DependencyProperties;
-import org.apache.maven.api.JavaPathType;
-=======
->>>>>>> c5352605
 import org.apache.maven.api.Type;
 import org.apache.maven.api.annotations.Nonnull;
 import org.apache.maven.api.services.LanguageRegistry;
@@ -96,17 +87,6 @@
                 type = legacyTypes.computeIfAbsent(id, k -> {
                     // Copy data as the ArtifactHandler is not immutable, but Type should be.
                     ArtifactHandler handler = manager.getArtifactHandler(id);
-<<<<<<< HEAD
-                    DefaultDependencyProperties.Builder flags = new DefaultDependencyProperties.Builder();
-                    if (handler.isAddedToClasspath()) {
-                        flags.set(DependencyProperties.PATH_TYPES, Collections.singleton(JavaPathType.CLASSES));
-                    }
-                    if (handler.isIncludesDependencies()) {
-                        flags.setFlag(DependencyProperties.FLAG_INCLUDES_DEPENDENCIES);
-                    }
-                    return new DefaultType(
-                            id, handler.getLanguage(), handler.getExtension(), handler.getClassifier(), flags.build());
-=======
                     return new DefaultType(
                             id,
                             languageRegistry.require(handler.getLanguage()),
@@ -115,7 +95,6 @@
                             handler.isIncludesDependencies()
                             // TODO: add path types
                             );
->>>>>>> c5352605
                 });
             }
             return type;

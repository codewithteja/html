package org.apache.maven.exception;

/*
 * Licensed to the Apache Software Foundation (ASF) under one
 * or more contributor license agreements.  See the NOTICE file
 * distributed with this work for additional information
 * regarding copyright ownership.  The ASF licenses this file
 * to you under the Apache License, Version 2.0 (the
 * "License"); you may not use this file except in compliance
 * with the License.  You may obtain a copy of the License at
 *
 *  http://www.apache.org/licenses/LICENSE-2.0
 *
 * Unless required by applicable law or agreed to in writing,
 * software distributed under the License is distributed on an
 * "AS IS" BASIS, WITHOUT WARRANTIES OR CONDITIONS OF ANY
 * KIND, either express or implied.  See the License for the
 * specific language governing permissions and limitations
 * under the License.
 */

import java.io.IOException;
import java.net.ConnectException;
import java.net.UnknownHostException;
import java.util.ArrayList;
import java.util.List;

import org.apache.maven.lifecycle.LifecycleExecutionException;
import org.apache.maven.model.building.ModelProblem;
import org.apache.maven.model.building.ModelProblemUtils;
import org.apache.maven.plugin.AbstractMojoExecutionException;
import org.apache.maven.plugin.MojoExecutionException;
import org.apache.maven.plugin.MojoFailureException;
import org.apache.maven.plugin.PluginContainerException;
import org.apache.maven.plugin.PluginExecutionException;
import org.apache.maven.project.ProjectBuildingException;
import org.apache.maven.project.ProjectBuildingResult;
import org.codehaus.plexus.component.annotations.Component;
import org.codehaus.plexus.util.StringUtils;

/*

- test projects for each of these
- how to categorize the problems so that the id of the problem can be match to a page with descriptive help and the test
  project
- nice little sample projects that could be run in the core as well as integration tests

All Possible Errors
- invalid lifecycle phase (maybe same as bad CLI param, though you were talking about embedder too)
- <module> specified is not found
- malformed settings
- malformed POM
- local repository not writable
- remote repositories not available
- artifact metadata missing
- extension metadata missing
- extension artifact missing
- artifact metadata retrieval problem
- version range violation
- circular dependency
- artifact missing
- artifact retrieval exception
- md5 checksum doesn't match for local artifact, need to redownload this
- POM doesn't exist for a goal that requires one
- parent POM missing (in both the repository + relative path)
- component not found

Plugins:
- plugin metadata missing
- plugin metadata retrieval problem
- plugin artifact missing
- plugin artifact retrieval problem
- plugin dependency metadata missing
- plugin dependency metadata retrieval problem
- plugin configuration problem
- plugin execution failure due to something that is know to possibly go wrong (like compilation failure)
- plugin execution error due to something that is not expected to go wrong (the compiler executable missing)
- asking to use a plugin for which you do not have a version defined - tools to easily select versions
- goal not found in a plugin (probably could list the ones that are)

 */

// PluginNotFoundException, PluginResolutionException, PluginDescriptorParsingException,
// CycleDetectedInPluginGraphException;

@Component( role = ExceptionHandler.class )
public class DefaultExceptionHandler
    implements ExceptionHandler
{

    @Override
    public ExceptionSummary handleException( Throwable exception )
    {
        return handle( "", exception );
    }

    private ExceptionSummary handle( String message, Throwable exception )
    {
        String reference = getReference( exception );

        List<ExceptionSummary> children = null;

        if ( exception instanceof ProjectBuildingException )
        {
            List<ProjectBuildingResult> results = ( (ProjectBuildingException) exception ).getResults();

            children = new ArrayList<>();
<<<<<<< HEAD
            
            if ( results == null ) //#MNG-5288 not all ProjectBuildingException constructors populate the results.
            {
                message = getMessage( message, exception );
            }
            else 
=======

            for ( ProjectBuildingResult result : results )
>>>>>>> a839e55e
            {
                for ( ProjectBuildingResult result : results )
                {
                    ExceptionSummary child = handle( result );
                    if ( child != null )
                    {
                        children.add( child );
                    }
                }

                message = "The build could not read " + children.size() + " project" + ( children.size() == 1 ? "" : "s" );
            }
        }
        else
        {
            message = getMessage( message, exception );
        }

        return new ExceptionSummary( exception, message, reference, children );
    }

    private ExceptionSummary handle( ProjectBuildingResult result )
    {
        List<ExceptionSummary> children = new ArrayList<>();

        for ( ModelProblem problem : result.getProblems() )
        {
            ExceptionSummary child = handle( problem, result.getProjectId() );
            if ( child != null )
            {
                children.add( child );
            }
        }

        if ( children.isEmpty() )
        {
            return null;
        }

        String message =
            "\nThe project " + result.getProjectId() + " (" + result.getPomFile() + ") has "
                + children.size() + " error" + ( children.size() == 1 ? "" : "s" );

        return new ExceptionSummary( null, message, null, children );
    }

    private ExceptionSummary handle( ModelProblem problem, String projectId )
    {
        if ( ModelProblem.Severity.ERROR.compareTo( problem.getSeverity() ) >= 0 )
        {
            String message = problem.getMessage();

            String location = ModelProblemUtils.formatLocation( problem, projectId );

            if ( StringUtils.isNotEmpty( location ) )
            {
                message += " @ " + location;
            }

            return handle( message, problem.getException() );
        }
        else
        {
            return null;
        }
    }

    private String getReference( Throwable exception )
    {
        String reference = "";

        if ( exception != null )
        {
            if ( exception instanceof MojoExecutionException )
            {
                reference = MojoExecutionException.class.getSimpleName();

                Throwable cause = exception.getCause();
                if ( cause instanceof IOException )
                {
                    cause = cause.getCause();
                    if ( cause instanceof ConnectException )
                    {
                        reference = ConnectException.class.getSimpleName();
                    }
                }
            }
            else if ( exception instanceof MojoFailureException )
            {
                reference = MojoFailureException.class.getSimpleName();
            }
            else if ( exception instanceof LinkageError )
            {
                reference = LinkageError.class.getSimpleName();
            }
            else if ( exception instanceof PluginExecutionException )
            {
                Throwable cause = exception.getCause();

                if ( cause instanceof PluginContainerException )
                {
                    Throwable cause2 = cause.getCause();

                    if ( cause2 instanceof NoClassDefFoundError
                        && cause2.getMessage().contains( "org/sonatype/aether/" ) )
                    {
                        reference = "AetherClassNotFound";
                    }
                }

                if ( StringUtils.isEmpty( reference ) )
                {
                    reference = getReference( cause );
                }

                if ( StringUtils.isEmpty( reference ) )
                {
                    reference = exception.getClass().getSimpleName();
                }
            }
            else if ( exception instanceof LifecycleExecutionException )
            {
                reference = getReference( exception.getCause() );
            }
            else if ( isNoteworthyException( exception ) )
            {
                reference = exception.getClass().getSimpleName();
            }
        }

        if ( StringUtils.isNotEmpty( reference ) && !reference.startsWith( "http:" ) )
        {
            reference = "http://cwiki.apache.org/confluence/display/MAVEN/" + reference;
        }

        return reference;
    }

    private boolean isNoteworthyException( Throwable exception )
    {
        if ( exception == null )
        {
            return false;
        }
        else if ( exception instanceof Error )
        {
            return true;
        }
        else if ( exception instanceof RuntimeException )
        {
            return false;
        }
        else if ( exception.getClass().getName().startsWith( "java" ) )
        {
            return false;
        }
        return true;
    }

    private String getMessage( String message, Throwable exception )
    {
        String fullMessage = ( message != null ) ? message : "";

        for ( Throwable t = exception; t != null; t = t.getCause() )
        {
            String exceptionMessage = t.getMessage();

            if ( t instanceof AbstractMojoExecutionException )
            {
                String longMessage = ( (AbstractMojoExecutionException) t ).getLongMessage();
                if ( StringUtils.isNotEmpty( longMessage ) )
                {
                    if ( StringUtils.isEmpty( exceptionMessage ) || longMessage.contains( exceptionMessage ) )
                    {
                        exceptionMessage = longMessage;
                    }
                    else if ( !exceptionMessage.contains( longMessage ) )
                    {
                        exceptionMessage = join( exceptionMessage, '\n' + longMessage );
                    }
                }
            }

            if ( StringUtils.isEmpty( exceptionMessage ) )
            {
                exceptionMessage = t.getClass().getSimpleName();
            }

            if ( t instanceof UnknownHostException && !fullMessage.contains( "host" ) )
            {
                fullMessage = join( fullMessage, "Unknown host " + exceptionMessage );
            }
            else if ( !fullMessage.contains( exceptionMessage ) )
            {
                fullMessage = join( fullMessage, exceptionMessage );
            }
        }

        return fullMessage.trim();
    }

    private String join( String message1, String message2 )
    {
        String message = "";

        if ( StringUtils.isNotEmpty( message1 ) )
        {
            message = message1.trim();
        }

        if ( StringUtils.isNotEmpty( message2 ) )
        {
            if ( StringUtils.isNotEmpty( message ) )
            {
                if ( message.endsWith( "." ) || message.endsWith( "!" ) || message.endsWith( ":" ) )
                {
                    message += " ";
                }
                else
                {
                    message += ": ";
                }
            }

            message += message2;
        }

        return message;
    }

}<|MERGE_RESOLUTION|>--- conflicted
+++ resolved
@@ -105,17 +105,12 @@
             List<ProjectBuildingResult> results = ( (ProjectBuildingException) exception ).getResults();
 
             children = new ArrayList<>();
-<<<<<<< HEAD
             
             if ( results == null ) //#MNG-5288 not all ProjectBuildingException constructors populate the results.
             {
                 message = getMessage( message, exception );
             }
-            else 
-=======
-
-            for ( ProjectBuildingResult result : results )
->>>>>>> a839e55e
+            else
             {
                 for ( ProjectBuildingResult result : results )
                 {

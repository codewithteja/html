package org.apache.maven.eventspy.internal;

/*
 * Licensed to the Apache Software Foundation (ASF) under one
 * or more contributor license agreements.  See the NOTICE file
 * distributed with this work for additional information
 * regarding copyright ownership.  The ASF licenses this file
 * to you under the Apache License, Version 2.0 (the
 * "License"); you may not use this file except in compliance
 * with the License.  You may obtain a copy of the License at
 *
 *   http://www.apache.org/licenses/LICENSE-2.0
 *
 * Unless required by applicable law or agreed to in writing,
 * software distributed under the License is distributed on an
 * "AS IS" BASIS, WITHOUT WARRANTIES OR CONDITIONS OF ANY
 * KIND, either express or implied.  See the License for the
 * specific language governing permissions and limitations
 * under the License.
 */

import java.util.ArrayList;
import java.util.List;

import javax.inject.Inject;
import javax.inject.Named;
import javax.inject.Singleton;

import org.apache.maven.eventspy.EventSpy;
import org.apache.maven.execution.ExecutionListener;
import org.eclipse.aether.RepositoryListener;
import org.slf4j.Logger;
import org.slf4j.LoggerFactory;

/**
 * Dispatches callbacks to all registered eventspies.
 * @since 3.0.2
 */
@Named
@Singleton
public class EventSpyDispatcher
{
<<<<<<< HEAD
    private final Logger logger = LoggerFactory.getLogger( getClass() );
=======

    private final Logger logger;
>>>>>>> 35e5a4d7

    private final List<EventSpy> eventSpies;

    @Inject
    public EventSpyDispatcher( Logger logger, List<EventSpy> eventSpies )
    {
        this.logger = logger;
        // make copy to get rid of needless overhead for dynamic lookups
        this.eventSpies = new ArrayList<>( eventSpies );
    }

    public ExecutionListener chainListener( ExecutionListener listener )
    {
        if ( eventSpies.isEmpty() )
        {
            return listener;
        }
        return new EventSpyExecutionListener( this, listener );
    }

    public RepositoryListener chainListener( RepositoryListener listener )
    {
        if ( eventSpies.isEmpty() )
        {
            return listener;
        }
        return new EventSpyRepositoryListener( this, listener );
    }

    public void init( EventSpy.Context context )
    {
        if ( eventSpies.isEmpty() )
        {
            return;
        }
        for ( EventSpy eventSpy : eventSpies )
        {
            try
            {
                eventSpy.init( context );
            }
            catch ( Exception | LinkageError e )
            {
                logError( "initialize", e, eventSpy );
            }
        }
    }

    public void onEvent( Object event )
    {
        if ( eventSpies.isEmpty() )
        {
            return;
        }
        for ( EventSpy eventSpy : eventSpies )
        {
            try
            {
                eventSpy.onEvent( event );
            }
            catch ( Exception | LinkageError e )
            {
                logError( "notify", e, eventSpy );
            }
        }
    }

    public void close()
    {
        if ( eventSpies.isEmpty() )
        {
            return;
        }
        for ( EventSpy eventSpy : eventSpies )
        {
            try
            {
                eventSpy.close();
            }
            catch ( Exception | LinkageError e )
            {
                logError( "close", e, eventSpy );
            }
        }
    }

    private void logError( String action, Throwable e, EventSpy spy )
    {
        String msg = "Failed to " + action + " spy " + spy.getClass().getName() + ": " + e.getMessage();

        if ( logger.isDebugEnabled() )
        {
            logger.warn( msg, e );
        }
        else
        {
            logger.warn( msg );
        }
    }

}<|MERGE_RESOLUTION|>--- conflicted
+++ resolved
@@ -40,19 +40,13 @@
 @Singleton
 public class EventSpyDispatcher
 {
-<<<<<<< HEAD
     private final Logger logger = LoggerFactory.getLogger( getClass() );
-=======
-
-    private final Logger logger;
->>>>>>> 35e5a4d7
 
     private final List<EventSpy> eventSpies;
 
     @Inject
-    public EventSpyDispatcher( Logger logger, List<EventSpy> eventSpies )
+    public EventSpyDispatcher( List<EventSpy> eventSpies )
     {
-        this.logger = logger;
         // make copy to get rid of needless overhead for dynamic lookups
         this.eventSpies = new ArrayList<>( eventSpies );
     }

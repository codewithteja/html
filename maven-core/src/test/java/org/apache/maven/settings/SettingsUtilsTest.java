/*
 * Licensed to the Apache Software Foundation (ASF) under one
 * or more contributor license agreements.  See the NOTICE file
 * distributed with this work for additional information
 * regarding copyright ownership.  The ASF licenses this file
 * to you under the Apache License, Version 2.0 (the
 * "License"); you may not use this file except in compliance
 * with the License.  You may obtain a copy of the License at
 *
 *   http://www.apache.org/licenses/LICENSE-2.0
 *
 * Unless required by applicable law or agreed to in writing,
 * software distributed under the License is distributed on an
 * "AS IS" BASIS, WITHOUT WARRANTIES OR CONDITIONS OF ANY
 * KIND, either express or implied.  See the License for the
 * specific language governing permissions and limitations
 * under the License.
 */
package org.apache.maven.settings;

import static org.junit.jupiter.api.Assertions.assertEquals;
import static org.junit.jupiter.api.Assertions.assertNotNull;

import java.util.ArrayList;
import java.util.Arrays;
import java.util.HashMap;
import java.util.List;
import java.util.Map;
import java.util.Random;
import org.apache.maven.api.settings.Activation;
import org.apache.maven.api.settings.ActivationFile;
import org.apache.maven.api.settings.ActivationOS;
import org.apache.maven.api.settings.ActivationProperty;
import org.apache.maven.api.settings.Profile;
import org.apache.maven.api.settings.Repository;
import org.apache.maven.api.settings.Settings;
import org.junit.jupiter.api.Test;

public class SettingsUtilsTest {

    @Test
    public void testShouldAppendRecessivePluginGroupIds() {
        Settings dominant = Settings.newBuilder()
                .pluginGroups(Arrays.asList("org.apache.maven.plugins", "org.codehaus.modello"))
                .build();

        Settings recessive = Settings.newBuilder()
                .pluginGroups(Arrays.asList("org.codehaus.plexus"))
                .build();

<<<<<<< HEAD
        Settings merged = SettingsUtilsV4.merge( dominant, recessive, Settings.GLOBAL_LEVEL );
=======
        Settings merged = SettingsUtils.merge(dominant, recessive, Settings.GLOBAL_LEVEL);
>>>>>>> 984f73dc

        List<String> pluginGroups = merged.getPluginGroups();

        assertNotNull(pluginGroups);
        assertEquals(3, pluginGroups.size());
        assertEquals("org.apache.maven.plugins", pluginGroups.get(0));
        assertEquals("org.codehaus.modello", pluginGroups.get(1));
        assertEquals("org.codehaus.plexus", pluginGroups.get(2));
    }

    @Test
    public void testRoundTripProfiles() {
        Random entropy = new Random();
        ActivationFile af = ActivationFile.newBuilder()
                .exists("exists" + Long.toHexString(entropy.nextLong()))
                .missing("missing" + Long.toHexString(entropy.nextLong()))
                .build();
        ActivationProperty ap = ActivationProperty.newBuilder()
                .name("name" + Long.toHexString(entropy.nextLong()))
                .value("value" + Long.toHexString(entropy.nextLong()))
                .build();
        ActivationOS ao = ActivationOS.newBuilder()
                .arch("arch" + Long.toHexString(entropy.nextLong()))
                .family("family" + Long.toHexString(entropy.nextLong()))
                .name("name" + Long.toHexString(entropy.nextLong()))
                .version("version" + Long.toHexString(entropy.nextLong()))
                .build();
        Activation a = Activation.newBuilder()
                .activeByDefault(entropy.nextBoolean())
                .jdk("jdk" + Long.toHexString(entropy.nextLong()))
                .file(af)
                .property(ap)
                .os(ao)
                .build();
        Map<String, String> props = new HashMap<>();
        int count = entropy.nextInt(10);
        for (int i = 0; i < count; i++) {
            props.put("name" + Long.toHexString(entropy.nextLong()), "value" + Long.toHexString(entropy.nextLong()));
        }
        count = entropy.nextInt(3);
        List<Repository> repos = new ArrayList<>();
        for (int i = 0; i < count; i++) {
            Repository r = Repository.newBuilder()
                    .id("id" + Long.toHexString(entropy.nextLong()))
                    .name("name" + Long.toHexString(entropy.nextLong()))
                    .url("url" + Long.toHexString(entropy.nextLong()))
                    .build();
            repos.add(r);
        }
        count = entropy.nextInt(3);
        List<Repository> pluginRepos = new ArrayList<>();
        for (int i = 0; i < count; i++) {
            Repository r = Repository.newBuilder()
                    .id("id" + Long.toHexString(entropy.nextLong()))
                    .name("name" + Long.toHexString(entropy.nextLong()))
                    .url("url" + Long.toHexString(entropy.nextLong()))
                    .build();
            pluginRepos.add(r);
        }
        Profile p = Profile.newBuilder()
                .id("id" + Long.toHexString(entropy.nextLong()))
                .activation(a)
                .properties(props)
                .repositories(repos)
                .pluginRepositories(pluginRepos)
                .build();

<<<<<<< HEAD
        Profile clone = SettingsUtilsV4.convertToSettingsProfile( SettingsUtilsV4.convertFromSettingsProfile( p ) );
=======
        Profile clone = SettingsUtils.convertToSettingsProfile(SettingsUtils.convertFromSettingsProfile(p));
>>>>>>> 984f73dc

        assertEquals(p.getId(), clone.getId());
        assertEquals(p.getActivation().getJdk(), clone.getActivation().getJdk());
        assertEquals(
                p.getActivation().getFile().getExists(),
                clone.getActivation().getFile().getExists());
        assertEquals(
                p.getActivation().getFile().getMissing(),
                clone.getActivation().getFile().getMissing());
        assertEquals(
                p.getActivation().getProperty().getName(),
                clone.getActivation().getProperty().getName());
        assertEquals(
                p.getActivation().getProperty().getValue(),
                clone.getActivation().getProperty().getValue());
        assertEquals(
                p.getActivation().getOs().getArch(),
                clone.getActivation().getOs().getArch());
        assertEquals(
                p.getActivation().getOs().getFamily(),
                clone.getActivation().getOs().getFamily());
        assertEquals(
                p.getActivation().getOs().getName(),
                clone.getActivation().getOs().getName());
        assertEquals(
                p.getActivation().getOs().getVersion(),
                clone.getActivation().getOs().getVersion());
        assertEquals(p.getProperties(), clone.getProperties());
        assertEquals(p.getRepositories().size(), clone.getRepositories().size());
        // TODO deep compare the lists
        assertEquals(
                p.getPluginRepositories().size(), clone.getPluginRepositories().size());
        // TODO deep compare the lists
    }
}<|MERGE_RESOLUTION|>--- conflicted
+++ resolved
@@ -48,11 +48,7 @@
                 .pluginGroups(Arrays.asList("org.codehaus.plexus"))
                 .build();
 
-<<<<<<< HEAD
-        Settings merged = SettingsUtilsV4.merge( dominant, recessive, Settings.GLOBAL_LEVEL );
-=======
-        Settings merged = SettingsUtils.merge(dominant, recessive, Settings.GLOBAL_LEVEL);
->>>>>>> 984f73dc
+        Settings merged = SettingsUtilsV4.merge(dominant, recessive, Settings.GLOBAL_LEVEL);
 
         List<String> pluginGroups = merged.getPluginGroups();
 
@@ -120,11 +116,7 @@
                 .pluginRepositories(pluginRepos)
                 .build();
 
-<<<<<<< HEAD
-        Profile clone = SettingsUtilsV4.convertToSettingsProfile( SettingsUtilsV4.convertFromSettingsProfile( p ) );
-=======
-        Profile clone = SettingsUtils.convertToSettingsProfile(SettingsUtils.convertFromSettingsProfile(p));
->>>>>>> 984f73dc
+        Profile clone = SettingsUtilsV4.convertToSettingsProfile(SettingsUtilsV4.convertFromSettingsProfile(p));
 
         assertEquals(p.getId(), clone.getId());
         assertEquals(p.getActivation().getJdk(), clone.getActivation().getJdk());

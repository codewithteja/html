--- conflicted
+++ resolved
@@ -170,12 +170,7 @@
         session.setProjects( projects );
         session.setAllProjects( session.getProjects() );
         session.setSession( new DefaultSession( session, new DefaultRepositorySystem(), null,
-<<<<<<< HEAD
-                null, null, null, null, null,
-                null, new DefaultArtifactHandlerManager( Collections.emptyMap() ), null, null ) );
-=======
                 null, null, null ) );
->>>>>>> ae655e0e
 
         return session;
     }

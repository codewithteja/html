--- conflicted
+++ resolved
@@ -84,13 +84,8 @@
                 null,
                 settingsDecrypter,
                 eventSpyDispatcher,
-<<<<<<< HEAD
-                mavenRepositorySystem,
-                information,
-                defaultTypeRegistry);
-=======
-                information);
->>>>>>> e89b6fd5
+                information,
+                defaultTypeRegistry);
 
         MavenExecutionRequest request = new DefaultMavenExecutionRequest();
         request.setLocalRepository(getLocalRepository());
@@ -112,13 +107,8 @@
                 null,
                 settingsDecrypter,
                 eventSpyDispatcher,
-<<<<<<< HEAD
-                mavenRepositorySystem,
-                information,
-                defaultTypeRegistry);
-=======
-                information);
->>>>>>> e89b6fd5
+                information,
+                defaultTypeRegistry);
 
         MavenExecutionRequest request = new DefaultMavenExecutionRequest();
         request.setLocalRepository(getLocalRepository());
@@ -152,13 +142,8 @@
                 null,
                 settingsDecrypter,
                 eventSpyDispatcher,
-<<<<<<< HEAD
-                mavenRepositorySystem,
-                information,
-                defaultTypeRegistry);
-=======
-                information);
->>>>>>> e89b6fd5
+                information,
+                defaultTypeRegistry);
 
         PlexusConfiguration plexusConfiguration = (PlexusConfiguration) systemSessionFactory
                 .newRepositorySession(request)
@@ -200,13 +185,8 @@
                 null,
                 settingsDecrypter,
                 eventSpyDispatcher,
-<<<<<<< HEAD
-                mavenRepositorySystem,
-                information,
-                defaultTypeRegistry);
-=======
-                information);
->>>>>>> e89b6fd5
+                information,
+                defaultTypeRegistry);
 
         Map<String, String> headers = (Map<String, String>) systemSessionFactory
                 .newRepositorySession(request)
@@ -242,13 +222,8 @@
                 null,
                 settingsDecrypter,
                 eventSpyDispatcher,
-<<<<<<< HEAD
-                mavenRepositorySystem,
-                information,
-                defaultTypeRegistry);
-=======
-                information);
->>>>>>> e89b6fd5
+                information,
+                defaultTypeRegistry);
 
         int connectionTimeout = (Integer) systemSessionFactory
                 .newRepositorySession(request)
@@ -288,13 +263,8 @@
                 null,
                 settingsDecrypter,
                 eventSpyDispatcher,
-<<<<<<< HEAD
-                mavenRepositorySystem,
-                information,
-                defaultTypeRegistry);
-=======
-                information);
->>>>>>> e89b6fd5
+                information,
+                defaultTypeRegistry);
 
         int connectionTimeout = (Integer) systemSessionFactory
                 .newRepositorySession(request)
@@ -328,13 +298,8 @@
                 null,
                 settingsDecrypter,
                 eventSpyDispatcher,
-<<<<<<< HEAD
-                mavenRepositorySystem,
-                information,
-                defaultTypeRegistry);
-=======
-                information);
->>>>>>> e89b6fd5
+                information,
+                defaultTypeRegistry);
 
         int requestTimeout = (Integer) systemSessionFactory
                 .newRepositorySession(request)
@@ -374,13 +339,8 @@
                 null,
                 settingsDecrypter,
                 eventSpyDispatcher,
-<<<<<<< HEAD
-                mavenRepositorySystem,
-                information,
-                defaultTypeRegistry);
-=======
-                information);
->>>>>>> e89b6fd5
+                information,
+                defaultTypeRegistry);
 
         int requestTimeout = (Integer) systemSessionFactory
                 .newRepositorySession(request)
@@ -397,13 +357,8 @@
                 null,
                 settingsDecrypter,
                 eventSpyDispatcher,
-<<<<<<< HEAD
-                mavenRepositorySystem,
-                information,
-                defaultTypeRegistry);
-=======
-                information);
->>>>>>> e89b6fd5
+                information,
+                defaultTypeRegistry);
 
         MavenExecutionRequest request = new DefaultMavenExecutionRequest();
         request.setLocalRepository(getLocalRepository());

--- conflicted
+++ resolved
@@ -47,11 +47,7 @@
     protected AbstractSAXFilter getFilter( Consumer<LexicalHandler> lexicalHandlerConsumer )
         throws SAXException, ParserConfigurationException, TransformerConfigurationException
     {
-<<<<<<< HEAD
-        final BuildPomXMLFilterFactory buildPomXMLFilterFactory = new BuildPomXMLFilterFactory( true )
-=======
-        final BuildPomXMLFilterFactory buildPomXMLFilterFactory = new BuildPomXMLFilterFactory( lexicalHandlerConsumer )
->>>>>>> e7eef9d3
+        final BuildPomXMLFilterFactory buildPomXMLFilterFactory = new BuildPomXMLFilterFactory( lexicalHandlerConsumer, true )
         {
             @Override
             protected Function<Path, Optional<RelativeProject>> getRelativePathMapper()
@@ -64,27 +60,27 @@
             {
                 return null;
             }
+
+            @Override
+            protected Optional<String> getSha1()
+            {
+                return Optional.empty();
+            }
             
             @Override
-            protected Optional<String> getSha1()
+            protected Optional<String> getRevision()
             {
                 return Optional.empty();
             }
             
             @Override
-            protected Optional<String> getRevision()
-            {
-                return Optional.empty();
-            }
-            
-            @Override
             protected Optional<String> getChangelist()
             {
                 return Optional.of( "CL" );
             }
 
         };
-        
+
         ConsumerPomXMLFilter filter =
             new ConsumerPomXMLFilterFactory( buildPomXMLFilterFactory ).get( Paths.get( "pom.xml" ) );
         filter.setFeature( "http://xml.org/sax/features/namespaces", true );
@@ -239,7 +235,7 @@
         String actual = transform( input );
         assertThat( actual ).and( expected ).areIdentical();
     }
-    
+
     @Test
     public void lexicalHandler() throws Exception
     {
@@ -250,7 +246,7 @@
                         + "<!--post-in-->"
                         + "</modules>"
                         + "<!--after--></project>";
-        String expected = "<?xml version=\"1.0\" encoding=\"UTF-8\"?>\n" + 
+        String expected = "<?xml version=\"1.0\" encoding=\"UTF-8\"?>\n" +
                         "<project><!--before--><!--after--></project>";
         String actual = transform( input );
         assertThat( actual ).and( expected ).areIdentical();

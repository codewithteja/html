--- conflicted
+++ resolved
@@ -26,12 +26,7 @@
 import java.nio.file.Files;
 
 import org.apache.maven.toolchain.model.PersistedToolchains;
-<<<<<<< HEAD
-import org.apache.maven.toolchain.v4.MavenToolchainsXpp3Reader;
-import org.codehaus.plexus.util.xml.XmlStreamReader;
-=======
 import org.apache.maven.toolchain.v4.MavenToolchainsStaxReader;
->>>>>>> 36db1e35
 import org.slf4j.Logger;
 import org.slf4j.LoggerFactory;
 
@@ -49,13 +44,8 @@
         PersistedToolchains toolchains = null;
 
         if (userToolchainsFile != null && userToolchainsFile.isFile()) {
-<<<<<<< HEAD
-            try (Reader in = new XmlStreamReader(userToolchainsFile)) {
-                toolchains = new PersistedToolchains(new MavenToolchainsXpp3Reader().read(in));
-=======
             try (InputStream in = Files.newInputStream(userToolchainsFile.toPath())) {
                 toolchains = new PersistedToolchains(new MavenToolchainsStaxReader().read(in));
->>>>>>> 36db1e35
             } catch (Exception e) {
                 throw new MisconfiguredToolchainException(
                         "Cannot read toolchains file at " + userToolchainsFile.getAbsolutePath(), e);

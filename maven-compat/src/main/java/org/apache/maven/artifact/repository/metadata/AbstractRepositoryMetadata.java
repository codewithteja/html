/*
 * Licensed to the Apache Software Foundation (ASF) under one
 * or more contributor license agreements.  See the NOTICE file
 * distributed with this work for additional information
 * regarding copyright ownership.  The ASF licenses this file
 * to you under the Apache License, Version 2.0 (the
 * "License"); you may not use this file except in compliance
 * with the License.  You may obtain a copy of the License at
 *
 *   http://www.apache.org/licenses/LICENSE-2.0
 *
 * Unless required by applicable law or agreed to in writing,
 * software distributed under the License is distributed on an
 * "AS IS" BASIS, WITHOUT WARRANTIES OR CONDITIONS OF ANY
 * KIND, either express or implied.  See the License for the
 * specific language governing permissions and limitations
 * under the License.
 */
package org.apache.maven.artifact.repository.metadata;

import javax.xml.stream.XMLStreamException;

import java.io.File;
import java.io.IOException;
import java.io.InputStream;
import java.io.OutputStream;
import java.nio.file.Files;

import org.apache.maven.artifact.Artifact;
import org.apache.maven.artifact.metadata.ArtifactMetadata;
import org.apache.maven.artifact.repository.ArtifactRepository;
import org.apache.maven.artifact.repository.ArtifactRepositoryPolicy;
<<<<<<< HEAD
import org.apache.maven.artifact.repository.metadata.io.xpp3.MetadataXpp3Reader;
import org.apache.maven.artifact.repository.metadata.io.xpp3.MetadataXpp3Writer;
import org.codehaus.plexus.util.xml.XmlStreamReader;
import org.codehaus.plexus.util.xml.XmlStreamWriter;
import org.codehaus.plexus.util.xml.pull.XmlPullParserException;
=======
import org.apache.maven.artifact.repository.metadata.io.MetadataStaxReader;
import org.apache.maven.artifact.repository.metadata.io.MetadataStaxWriter;
>>>>>>> 36db1e35

/**
 * Shared methods of the repository metadata handling.
 *
 * @author <a href="mailto:brett@apache.org">Brett Porter</a>
 */
public abstract class AbstractRepositoryMetadata implements RepositoryMetadata {
    private static final String LS = System.lineSeparator();

    private Metadata metadata;

    protected AbstractRepositoryMetadata(Metadata metadata) {
        this.metadata = metadata;
    }

    public String getRemoteFilename() {
        return "maven-metadata.xml";
    }

    public String getLocalFilename(ArtifactRepository repository) {
        return "maven-metadata-" + repository.getKey() + ".xml";
    }

    public void storeInLocalRepository(ArtifactRepository localRepository, ArtifactRepository remoteRepository)
            throws RepositoryMetadataStoreException {
        try {
            updateRepositoryMetadata(localRepository, remoteRepository);
        } catch (IOException | XMLStreamException e) {
            throw new RepositoryMetadataStoreException("Error updating group repository metadata", e);
        }
    }

    protected void updateRepositoryMetadata(ArtifactRepository localRepository, ArtifactRepository remoteRepository)
            throws IOException, XMLStreamException {
        Metadata metadata = null;

        File metadataFile = new File(
                localRepository.getBasedir(), localRepository.pathOfLocalRepositoryMetadata(this, remoteRepository));

        if (metadataFile.length() == 0) {
            if (!metadataFile.delete()) {
                // sleep for 10ms just in case this is windows holding a file lock
                try {
                    Thread.sleep(10);
                } catch (InterruptedException e) {
                    // ignore
                }
                metadataFile.delete(); // if this fails, forget about it, we'll try to overwrite it anyway so no need
                // to delete on exit
            }
        } else if (metadataFile.exists()) {
<<<<<<< HEAD
            try (Reader reader = new XmlStreamReader(metadataFile)) {
                metadata = mappingReader.read(reader, false);
=======
            try (InputStream input = Files.newInputStream(metadataFile.toPath())) {
                metadata = new Metadata(new MetadataStaxReader().read(input, false));
>>>>>>> 36db1e35
            }
        }

        boolean changed;

        // If file could not be found or was not valid, start from scratch
        if (metadata == null) {
            metadata = this.metadata;

            changed = true;
        } else {
            changed = metadata.merge(this.metadata);
        }

        // beware meta-versions!
        String version = metadata.getVersion();
        if (Artifact.LATEST_VERSION.equals(version) || Artifact.RELEASE_VERSION.equals(version)) {
            // meta-versions are not valid <version/> values...don't write them.
            metadata.setVersion(null);
        }

        if (changed || !metadataFile.exists()) {
            metadataFile.getParentFile().mkdirs();
<<<<<<< HEAD
            try (Writer writer = new XmlStreamWriter(metadataFile)) {
                MetadataXpp3Writer mappingWriter = new MetadataXpp3Writer();

                mappingWriter.write(writer, metadata);
=======
            try (OutputStream output = Files.newOutputStream(metadataFile.toPath())) {
                MetadataStaxWriter mappingWriter = new MetadataStaxWriter();
                mappingWriter.write(output, metadata.getDelegate());
>>>>>>> 36db1e35
            }
        } else {
            metadataFile.setLastModified(System.currentTimeMillis());
        }
    }

    public String toString() {
        return "repository metadata for: '" + getKey() + "'";
    }

    protected static Metadata createMetadata(Artifact artifact, Versioning versioning) {
        Metadata metadata = new Metadata();
        metadata.setGroupId(artifact.getGroupId());
        metadata.setArtifactId(artifact.getArtifactId());
        metadata.setVersion(artifact.getVersion());
        metadata.setVersioning(versioning);
        return metadata;
    }

    protected static Versioning createVersioning(Snapshot snapshot) {
        Versioning versioning = new Versioning();
        versioning.setSnapshot(snapshot);
        return versioning;
    }

    public void setMetadata(Metadata metadata) {
        this.metadata = metadata;
    }

    public Metadata getMetadata() {
        return metadata;
    }

    public void merge(org.apache.maven.repository.legacy.metadata.ArtifactMetadata metadata) {
        // TODO not sure that it should assume this, maybe the calls to addMetadata should pre-merge, then artifact
        // replaces?
        AbstractRepositoryMetadata repoMetadata = (AbstractRepositoryMetadata) metadata;
        this.metadata.merge(repoMetadata.getMetadata());
    }

    public void merge(ArtifactMetadata metadata) {
        // TODO not sure that it should assume this, maybe the calls to addMetadata should pre-merge, then artifact
        // replaces?
        AbstractRepositoryMetadata repoMetadata = (AbstractRepositoryMetadata) metadata;
        this.metadata.merge(repoMetadata.getMetadata());
    }

    public String extendedToString() {
        StringBuilder buffer = new StringBuilder(256);

        buffer.append(LS).append("Repository Metadata").append(LS).append("--------------------------");
        buffer.append(LS).append("GroupId: ").append(getGroupId());
        buffer.append(LS).append("ArtifactId: ").append(getArtifactId());
        buffer.append(LS).append("Metadata Type: ").append(getClass().getName());

        return buffer.toString();
    }

    public int getNature() {
        return RELEASE;
    }

    public ArtifactRepositoryPolicy getPolicy(ArtifactRepository repository) {
        int nature = getNature();
        if ((nature & RepositoryMetadata.RELEASE_OR_SNAPSHOT) == RepositoryMetadata.RELEASE_OR_SNAPSHOT) {
            ArtifactRepositoryPolicy policy = new ArtifactRepositoryPolicy(repository.getReleases());
            policy.merge(repository.getSnapshots());
            return policy;
        } else if ((nature & RepositoryMetadata.SNAPSHOT) != 0) {
            return repository.getSnapshots();
        } else {
            return repository.getReleases();
        }
    }
}<|MERGE_RESOLUTION|>--- conflicted
+++ resolved
@@ -30,16 +30,8 @@
 import org.apache.maven.artifact.metadata.ArtifactMetadata;
 import org.apache.maven.artifact.repository.ArtifactRepository;
 import org.apache.maven.artifact.repository.ArtifactRepositoryPolicy;
-<<<<<<< HEAD
-import org.apache.maven.artifact.repository.metadata.io.xpp3.MetadataXpp3Reader;
-import org.apache.maven.artifact.repository.metadata.io.xpp3.MetadataXpp3Writer;
-import org.codehaus.plexus.util.xml.XmlStreamReader;
-import org.codehaus.plexus.util.xml.XmlStreamWriter;
-import org.codehaus.plexus.util.xml.pull.XmlPullParserException;
-=======
 import org.apache.maven.artifact.repository.metadata.io.MetadataStaxReader;
 import org.apache.maven.artifact.repository.metadata.io.MetadataStaxWriter;
->>>>>>> 36db1e35
 
 /**
  * Shared methods of the repository metadata handling.
@@ -91,13 +83,8 @@
                 // to delete on exit
             }
         } else if (metadataFile.exists()) {
-<<<<<<< HEAD
-            try (Reader reader = new XmlStreamReader(metadataFile)) {
-                metadata = mappingReader.read(reader, false);
-=======
             try (InputStream input = Files.newInputStream(metadataFile.toPath())) {
                 metadata = new Metadata(new MetadataStaxReader().read(input, false));
->>>>>>> 36db1e35
             }
         }
 
@@ -121,16 +108,9 @@
 
         if (changed || !metadataFile.exists()) {
             metadataFile.getParentFile().mkdirs();
-<<<<<<< HEAD
-            try (Writer writer = new XmlStreamWriter(metadataFile)) {
-                MetadataXpp3Writer mappingWriter = new MetadataXpp3Writer();
-
-                mappingWriter.write(writer, metadata);
-=======
             try (OutputStream output = Files.newOutputStream(metadataFile.toPath())) {
                 MetadataStaxWriter mappingWriter = new MetadataStaxWriter();
                 mappingWriter.write(output, metadata.getDelegate());
->>>>>>> 36db1e35
             }
         } else {
             metadataFile.setLastModified(System.currentTimeMillis());

--- conflicted
+++ resolved
@@ -178,11 +178,9 @@
 
     private CLIManager cliManager;
 
-<<<<<<< HEAD
+    private MessageBuilderFactory messageBuilderFactory;
+
     private PlexusContainer plexusContainer;
-=======
-    private MessageBuilderFactory messageBuilderFactory;
->>>>>>> 6fddd975
 
     private static final Pattern NEXT_LINE = Pattern.compile("\r?\n");
 

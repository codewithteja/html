--- conflicted
+++ resolved
@@ -25,7 +25,6 @@
 import org.apache.maven.api.annotations.Experimental;
 import org.apache.maven.api.annotations.Nonnull;
 
-<<<<<<< HEAD
 /**
  * An SPI interface to extend Maven with a new enum value.
  *
@@ -33,10 +32,7 @@
  */
 @Experimental
 @Consumer
-public interface ExtensibleEnumProvider<T extends ExtensibleEnum> {
-=======
 public interface ExtensibleEnumProvider<T extends ExtensibleEnum> extends SpiService {
->>>>>>> 24eee1f8
 
     /**
      * Registers new values for the T extensible enum.

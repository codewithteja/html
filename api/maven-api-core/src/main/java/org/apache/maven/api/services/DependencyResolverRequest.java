--- conflicted
+++ resolved
@@ -25,10 +25,7 @@
 import org.apache.maven.api.Artifact;
 import org.apache.maven.api.DependencyCoordinate;
 import org.apache.maven.api.JavaPathType;
-<<<<<<< HEAD
-=======
 import org.apache.maven.api.PathScope;
->>>>>>> c5352605
 import org.apache.maven.api.PathType;
 import org.apache.maven.api.Project;
 import org.apache.maven.api.Session;
@@ -53,16 +50,6 @@
      */
     Predicate<PathType> getPathTypeFilter();
 
-    /**
-     * Returns a filter for the types of path (class-path, module-path, …) accepted by the tool.
-     * For example, if a Java tools accepts only class-path elements, then the filter should return
-     * {@code true} for {@link JavaPathType#CLASSES} and {@code false} for {@link JavaPathType#MODULES}.
-     * If no filter is explicitly set, then the default is a filter accepting everything.
-     *
-     * @return a filter for the types of path (class-path, module-path, …) accepted by the tool
-     */
-    Predicate<PathType> getPathTypeFilter();
-
     @Nonnull
     static DependencyResolverRequestBuilder builder() {
         return new DependencyResolverRequestBuilder();
@@ -112,15 +99,9 @@
 
     @NotThreadSafe
     class DependencyResolverRequestBuilder extends DependencyCollectorRequestBuilder {
-<<<<<<< HEAD
-        private ResolutionScope resolutionScope;
-
-        private Predicate<PathType> pathTypeFilter;
-=======
         PathScope pathScope;
 
         Predicate<PathType> pathTypeFilter;
->>>>>>> c5352605
 
         @Nonnull
         @Override
@@ -189,12 +170,6 @@
         @Nonnull
         public DependencyResolverRequestBuilder pathScope(@Nonnull PathScope pathScope) {
             this.pathScope = pathScope;
-            return this;
-        }
-
-        @Nonnull
-        public DependencyResolverRequestBuilder pathTypeFilter(@Nonnull Predicate<PathType> pathTypeFilter) {
-            this.pathTypeFilter = pathTypeFilter;
             return this;
         }
 
@@ -214,19 +189,13 @@
                     dependencies,
                     managedDependencies,
                     verbose,
-<<<<<<< HEAD
-                    resolutionScope,
-=======
                     pathScope,
->>>>>>> c5352605
                     pathTypeFilter);
         }
 
         static class DefaultDependencyResolverRequest extends DefaultDependencyCollectorRequest
                 implements DependencyResolverRequest {
             private final PathScope pathScope;
-
-            private final Predicate<PathType> pathTypeFilter;
 
             private final Predicate<PathType> pathTypeFilter;
 
@@ -238,17 +207,10 @@
                     Collection<DependencyCoordinate> dependencies,
                     Collection<DependencyCoordinate> managedDependencies,
                     boolean verbose,
-<<<<<<< HEAD
-                    ResolutionScope resolutionScope,
-                    Predicate<PathType> pathTypeFilter) {
-                super(session, project, rootArtifact, root, dependencies, managedDependencies, verbose);
-                this.resolutionScope = nonNull(resolutionScope, "resolutionScope cannot be null");
-=======
                     PathScope pathScope,
                     Predicate<PathType> pathTypeFilter) {
                 super(session, project, rootArtifact, root, dependencies, managedDependencies, verbose);
                 this.pathScope = nonNull(pathScope, "pathScope cannot be null");
->>>>>>> c5352605
                 this.pathTypeFilter = (pathTypeFilter != null) ? pathTypeFilter : (t) -> true;
                 if (verbose) {
                     throw new IllegalArgumentException("verbose cannot be true for resolving dependencies");
@@ -265,11 +227,6 @@
             public Predicate<PathType> getPathTypeFilter() {
                 return pathTypeFilter;
             }
-
-            @Override
-            public Predicate<PathType> getPathTypeFilter() {
-                return pathTypeFilter;
-            }
         }
     }
 }
--- conflicted
+++ resolved
@@ -22,29 +22,16 @@
 
 import java.io.File;
 import java.io.IOException;
-<<<<<<< HEAD
-import java.io.Reader;
-import java.io.Writer;
-=======
 import java.io.InputStream;
 import java.io.OutputStream;
->>>>>>> 36db1e35
 import java.nio.file.Files;
 import java.util.Collections;
 import java.util.Date;
 import java.util.Map;
 
 import org.apache.maven.artifact.repository.metadata.Metadata;
-<<<<<<< HEAD
-import org.apache.maven.artifact.repository.metadata.io.xpp3.MetadataXpp3Reader;
-import org.apache.maven.artifact.repository.metadata.io.xpp3.MetadataXpp3Writer;
-import org.codehaus.plexus.util.xml.XmlStreamReader;
-import org.codehaus.plexus.util.xml.XmlStreamWriter;
-import org.codehaus.plexus.util.xml.pull.XmlPullParserException;
-=======
 import org.apache.maven.artifact.repository.metadata.io.MetadataStaxReader;
 import org.apache.maven.artifact.repository.metadata.io.MetadataStaxWriter;
->>>>>>> 36db1e35
 import org.eclipse.aether.RepositoryException;
 import org.eclipse.aether.metadata.AbstractMetadata;
 import org.eclipse.aether.metadata.MergeableMetadata;
@@ -99,32 +86,18 @@
             return new Metadata();
         }
 
-<<<<<<< HEAD
-        try (Reader reader = new XmlStreamReader(Files.newInputStream(metadataFile.toPath()))) {
-            return new MetadataXpp3Reader().read(reader, false);
-        } catch (IOException e) {
-            throw new RepositoryException("Could not read metadata " + metadataFile + ": " + e.getMessage(), e);
-        } catch (XmlPullParserException e) {
-=======
         try (InputStream input = Files.newInputStream(metadataFile.toPath())) {
             return new Metadata(new MetadataStaxReader().read(input, false));
         } catch (IOException | XMLStreamException e) {
->>>>>>> 36db1e35
             throw new RepositoryException("Could not parse metadata " + metadataFile + ": " + e.getMessage(), e);
         }
     }
 
     private void write(File metadataFile, Metadata metadata) throws RepositoryException {
         metadataFile.getParentFile().mkdirs();
-<<<<<<< HEAD
-        try (Writer writer = new XmlStreamWriter(Files.newOutputStream(metadataFile.toPath()))) {
-            new MetadataXpp3Writer().write(writer, metadata);
-        } catch (IOException e) {
-=======
         try (OutputStream output = Files.newOutputStream(metadataFile.toPath())) {
             new MetadataStaxWriter().write(output, metadata.getDelegate());
         } catch (IOException | XMLStreamException e) {
->>>>>>> 36db1e35
             throw new RepositoryException("Could not write metadata " + metadataFile + ": " + e.getMessage(), e);
         }
     }

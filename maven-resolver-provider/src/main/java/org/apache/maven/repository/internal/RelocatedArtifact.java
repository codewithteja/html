--- conflicted
+++ resolved
@@ -54,11 +54,8 @@
         this.artifact = Objects.requireNonNull(artifact, "artifact cannot be null");
         this.groupId = (groupId != null && !groupId.isEmpty()) ? groupId : null;
         this.artifactId = (artifactId != null && !artifactId.isEmpty()) ? artifactId : null;
-<<<<<<< HEAD
-=======
         this.classifier = (classifier != null && !classifier.isEmpty()) ? classifier : null;
         this.extension = (extension != null && !extension.isEmpty()) ? extension : null;
->>>>>>> fe71f7d8
         this.version = (version != null && !version.isEmpty()) ? version : null;
         this.message = (message != null && !message.isEmpty()) ? message : null;
     }

package org.apache.maven.model.building;

/*
 * Licensed to the Apache Software Foundation (ASF) under one
 * or more contributor license agreements.  See the NOTICE file
 * distributed with this work for additional information
 * regarding copyright ownership.  The ASF licenses this file
 * to you under the Apache License, Version 2.0 (the
 * "License"); you may not use this file except in compliance
 * with the License.  You may obtain a copy of the License at
 *
 *   http://www.apache.org/licenses/LICENSE-2.0
 *
 * Unless required by applicable law or agreed to in writing,
 * software distributed under the License is distributed on an
 * "AS IS" BASIS, WITHOUT WARRANTIES OR CONDITIONS OF ANY
 * KIND, either express or implied.  See the License for the
 * specific language governing permissions and limitations
 * under the License.
 */

import static org.apache.maven.model.building.Result.error;
import static org.apache.maven.model.building.Result.newResult;

import org.apache.maven.artifact.versioning.ArtifactVersion;
import java.io.File;
import java.io.IOException;
import java.util.ArrayList;
import java.util.Collection;
import java.util.Collections;
import java.util.HashMap;
import java.util.Iterator;
import java.util.LinkedHashSet;
import java.util.List;
import java.util.Map;
import java.util.Objects;
import java.util.Properties;

import javax.inject.Inject;
import javax.inject.Named;
import javax.inject.Singleton;

import org.apache.maven.artifact.versioning.DefaultArtifactVersion;
import org.apache.maven.artifact.versioning.InvalidVersionSpecificationException;
import org.apache.maven.artifact.versioning.VersionRange;
import org.apache.maven.building.Source;
import org.apache.maven.feature.Features;
import org.apache.maven.model.Activation;
import org.apache.maven.model.ActivationFile;
import org.apache.maven.model.Build;
import org.apache.maven.model.BuildBase;
import org.apache.maven.model.CiManagement;
import org.apache.maven.model.Dependency;
import org.apache.maven.model.DependencyManagement;
import org.apache.maven.model.InputLocation;
import org.apache.maven.model.InputSource;
import org.apache.maven.model.Model;
import org.apache.maven.model.ModelBase;
import org.apache.maven.model.Parent;
import org.apache.maven.model.Plugin;
import org.apache.maven.model.PluginContainer;
import org.apache.maven.model.PluginManagement;
import org.apache.maven.model.Profile;
import org.apache.maven.model.ReportPlugin;
import org.apache.maven.model.Reporting;
import org.apache.maven.model.Repository;
import org.apache.maven.model.building.ModelProblem.Severity;
import org.apache.maven.model.building.ModelProblem.Version;
import org.apache.maven.model.composition.DependencyManagementImporter;
import org.apache.maven.model.inheritance.InheritanceAssembler;
import org.apache.maven.model.interpolation.ModelInterpolator;
import org.apache.maven.model.io.ModelParseException;
import org.apache.maven.model.management.DependencyManagementInjector;
import org.apache.maven.model.management.PluginManagementInjector;
import org.apache.maven.model.merge.ModelMerger;
import org.apache.maven.model.normalization.ModelNormalizer;
import org.apache.maven.model.path.ModelPathTranslator;
import org.apache.maven.model.path.ModelUrlNormalizer;
import org.apache.maven.model.path.ProfileActivationFilePathInterpolator;
import org.apache.maven.model.plugin.LifecycleBindingsInjector;
import org.apache.maven.model.plugin.PluginConfigurationExpander;
import org.apache.maven.model.plugin.ReportConfigurationExpander;
import org.apache.maven.model.plugin.ReportingConverter;
import org.apache.maven.model.profile.DefaultProfileActivationContext;
import org.apache.maven.model.profile.ProfileActivationContext;
import org.apache.maven.model.profile.ProfileInjector;
import org.apache.maven.model.profile.ProfileSelector;
import org.apache.maven.model.resolution.InvalidRepositoryException;
import org.apache.maven.model.resolution.ModelResolver;
import org.apache.maven.model.resolution.UnresolvableModelException;
import org.apache.maven.model.resolution.WorkspaceModelResolver;
import org.apache.maven.model.superpom.SuperPomProvider;
import org.apache.maven.model.validation.ModelValidator;
import org.codehaus.plexus.interpolation.InterpolationException;
import org.codehaus.plexus.interpolation.MapBasedValueSource;
import org.codehaus.plexus.interpolation.StringSearchInterpolator;
import org.codehaus.plexus.util.StringUtils;
import org.eclipse.sisu.Nullable;

/**
 * @author Benjamin Bentmann
 */
@Named
@Singleton
public class DefaultModelBuilder
    implements ModelBuilder
{
    @Inject
    private ModelProcessor modelProcessor;

    @Inject
    private ModelValidator modelValidator;

    @Inject
    private ModelNormalizer modelNormalizer;

    @Inject
    private ModelInterpolator modelInterpolator;

    @Inject
    private ModelPathTranslator modelPathTranslator;

    @Inject
    private ModelUrlNormalizer modelUrlNormalizer;
    
    @Inject
    private SuperPomProvider superPomProvider;

    @Inject
    private InheritanceAssembler inheritanceAssembler;

    @Inject
    private ProfileSelector profileSelector;

    @Inject
    private ProfileInjector profileInjector;

    @Inject
    private PluginManagementInjector pluginManagementInjector;

    @Inject
    private DependencyManagementInjector dependencyManagementInjector;

    @Inject
    private DependencyManagementImporter dependencyManagementImporter;

    @Inject
    @Nullable
    private LifecycleBindingsInjector lifecycleBindingsInjector;

    @Inject
    private PluginConfigurationExpander pluginConfigurationExpander;

    @Inject
    private ReportConfigurationExpander reportConfigurationExpander;

    @Inject
    private ReportingConverter reportingConverter;
    
    private ModelMerger modelMerger = new FileToRawModelMerger();

    @Inject
    private ProfileActivationFilePathInterpolator profileActivationFilePathInterpolator;

    public DefaultModelBuilder setModelProcessor( ModelProcessor modelProcessor )
    {
        this.modelProcessor = modelProcessor;
        return this;
    }

    public DefaultModelBuilder setModelValidator( ModelValidator modelValidator )
    {
        this.modelValidator = modelValidator;
        return this;
    }

    public DefaultModelBuilder setModelNormalizer( ModelNormalizer modelNormalizer )
    {
        this.modelNormalizer = modelNormalizer;
        return this;
    }

    public DefaultModelBuilder setModelInterpolator( ModelInterpolator modelInterpolator )
    {
        this.modelInterpolator = modelInterpolator;
        return this;
    }

    public DefaultModelBuilder setModelPathTranslator( ModelPathTranslator modelPathTranslator )
    {
        this.modelPathTranslator = modelPathTranslator;
        return this;
    }

    public DefaultModelBuilder setModelUrlNormalizer( ModelUrlNormalizer modelUrlNormalizer )
    {
        this.modelUrlNormalizer = modelUrlNormalizer;
        return this;
    }

    public DefaultModelBuilder setSuperPomProvider( SuperPomProvider superPomProvider )
    {
        this.superPomProvider = superPomProvider;
        return this;
    }

    public DefaultModelBuilder setProfileSelector( ProfileSelector profileSelector )
    {
        this.profileSelector = profileSelector;
        return this;
    }

    public DefaultModelBuilder setProfileInjector( ProfileInjector profileInjector )
    {
        this.profileInjector = profileInjector;
        return this;
    }

    public DefaultModelBuilder setInheritanceAssembler( InheritanceAssembler inheritanceAssembler )
    {
        this.inheritanceAssembler = inheritanceAssembler;
        return this;
    }

    public DefaultModelBuilder setDependencyManagementImporter( DependencyManagementImporter depMgmtImporter )
    {
        this.dependencyManagementImporter = depMgmtImporter;
        return this;
    }

    public DefaultModelBuilder setDependencyManagementInjector( DependencyManagementInjector depMgmtInjector )
    {
        this.dependencyManagementInjector = depMgmtInjector;
        return this;
    }

    public DefaultModelBuilder setLifecycleBindingsInjector( LifecycleBindingsInjector lifecycleBindingsInjector )
    {
        this.lifecycleBindingsInjector = lifecycleBindingsInjector;
        return this;
    }

    public DefaultModelBuilder setPluginConfigurationExpander( PluginConfigurationExpander pluginConfigurationExpander )
    {
        this.pluginConfigurationExpander = pluginConfigurationExpander;
        return this;
    }

    public DefaultModelBuilder setPluginManagementInjector( PluginManagementInjector pluginManagementInjector )
    {
        this.pluginManagementInjector = pluginManagementInjector;
        return this;
    }

    public DefaultModelBuilder setReportConfigurationExpander( ReportConfigurationExpander reportConfigurationExpander )
    {
        this.reportConfigurationExpander = reportConfigurationExpander;
        return this;
    }

    public DefaultModelBuilder setReportingConverter( ReportingConverter reportingConverter )
    {
        this.reportingConverter = reportingConverter;
        return this;
    }
<<<<<<< HEAD

    public DefaultModelBuilder setProfileActivationFilePathInterpolator(
            ProfileActivationFilePathInterpolator profileActivationFilePathInterpolator )
    {
        this.profileActivationFilePathInterpolator = profileActivationFilePathInterpolator;
        return this;
    }

=======
    
>>>>>>> bdec668d
    @SuppressWarnings( "checkstyle:methodlength" )
    @Override
    public ModelBuildingResult build( ModelBuildingRequest request )
        throws ModelBuildingException
    {
        // phase 1
        DefaultModelBuildingResult result = new DefaultModelBuildingResult();

        DefaultModelProblemCollector problems = new DefaultModelProblemCollector( result );

        // profile activation
        DefaultProfileActivationContext profileActivationContext = getProfileActivationContext( request );

        problems.setSource( "(external profiles)" );
        List<Profile> activeExternalProfiles = profileSelector.getActiveProfiles( request.getProfiles(),
                                                                                  profileActivationContext, problems );

        result.setActiveExternalProfiles( activeExternalProfiles );

        if ( !activeExternalProfiles.isEmpty() )
        {
            Properties profileProps = new Properties();
            for ( Profile profile : activeExternalProfiles )
            {
                profileProps.putAll( profile.getProperties() );
            }
            profileProps.putAll( profileActivationContext.getUserProperties() );
            profileActivationContext.setUserProperties( profileProps );
        }

        // read and validate raw model
        Model inputModel = request.getRawModel();
        if ( inputModel == null )
        {
            inputModel = readModel( request.getModelSource(), request.getPomFile(), request, problems );
        }

        problems.setRootModel( inputModel );

        ModelData resultData = new ModelData( request.getModelSource(), inputModel );
        ModelData superData = new ModelData( null, getSuperModel() );

        Collection<String> parentIds = new LinkedHashSet<>();
        List<ModelData> lineage = new ArrayList<>();

        for ( ModelData currentData = resultData; currentData != null; )
        {
            lineage.add( currentData );

            Model rawModel = currentData.getModel();
            currentData.setRawModel( rawModel );

            Model tmpModel = rawModel.clone();
            currentData.setModel( tmpModel );

            problems.setSource( tmpModel );

            // model normalization
            modelNormalizer.mergeDuplicates( tmpModel, request, problems );

            profileActivationContext.setProjectProperties( tmpModel.getProperties() );

            List<Profile> activePomProfiles = profileSelector.getActiveProfiles( rawModel.getProfiles(),
                                                                                 profileActivationContext, problems );
            currentData.setActiveProfiles( activePomProfiles );

            Map<String, Activation> interpolatedActivations = getInterpolatedActivations( rawModel,
                                                                                          profileActivationContext, 
                                                                                          problems );
            injectProfileActivations( tmpModel, interpolatedActivations );

            // profile injection
            for ( Profile activeProfile : activePomProfiles )
            {
                profileInjector.injectProfile( tmpModel, activeProfile, request, problems );
            }

            if ( currentData == resultData )
            {
                for ( Profile activeProfile : activeExternalProfiles )
                {
                    profileInjector.injectProfile( tmpModel, activeProfile, request, problems );
                }
            }

            if ( currentData == superData )
            {
                break;
            }

            configureResolver( request.getModelResolver(), tmpModel, problems );

            ModelData parentData = readParent( tmpModel, currentData.getSource(), request, problems );

            if ( parentData == null )
            {
                currentData = superData;
            }
            else if ( currentData == resultData )
            { // First iteration - add initial id after version resolution.
                currentData.setGroupId( currentData.getRawModel().getGroupId() == null ? parentData.getGroupId()
                                                                                      : currentData.getRawModel()
                                                                                          .getGroupId() );

                currentData.setVersion( currentData.getRawModel().getVersion() == null ? parentData.getVersion()
                                                                                      : currentData.getRawModel()
                                                                                          .getVersion() );

                currentData.setArtifactId( currentData.getRawModel().getArtifactId() );
                parentIds.add( currentData.getId() );
                // Reset - only needed for 'getId'.
                currentData.setGroupId( null );
                currentData.setArtifactId( null );
                currentData.setVersion( null );
                currentData = parentData;
            }
            else if ( !parentIds.add( parentData.getId() ) )
            {
                StringBuilder message = new StringBuilder( "The parents form a cycle: " );
                for ( String modelId : parentIds )
                {
                    message.append( modelId ).append( " -> " );
                }
                message.append( parentData.getId() );

                problems.add( new ModelProblemCollectorRequest( ModelProblem.Severity.FATAL, ModelProblem.Version.BASE )
                    .setMessage( message.toString() ) );

                throw problems.newModelBuildingException();
            }
            else
            {
                currentData = parentData;
            }
        }

        problems.setSource( inputModel );
        checkPluginVersions( lineage, request, problems );

        // inheritance assembly
        assembleInheritance( lineage, request, problems );

        Model resultModel = resultData.getModel();

        problems.setSource( resultModel );
        problems.setRootModel( resultModel );

        // model interpolation
        resultModel = interpolateModel( resultModel, request, problems );
        resultData.setModel( resultModel );

        if ( resultModel.getParent() != null )
        {
            final ModelData parentData = lineage.get( 1 );
            if ( parentData.getVersion() == null || parentData.getVersion().contains( "${" ) )
            {
                final Model interpolatedParent = interpolateModel( parentData.getModel(), request, problems );
                // parentData.setModel( interpolatedParent );
                parentData.setVersion( interpolatedParent.getVersion() );
            }
        }

        // url normalization
        modelUrlNormalizer.normalize( resultModel, request );

        // Now the fully interpolated model is available: reconfigure the resolver
        configureResolver( request.getModelResolver(), resultModel, problems, true );

        resultData.setGroupId( resultModel.getGroupId() );
        resultData.setArtifactId( resultModel.getArtifactId() );
        resultData.setVersion( resultModel.getVersion() );

        if ( request.getPomFile() != null )
        {
            intoCache( request.getModelCache(), new FileModelSource( request.getPomFile() ), ModelCacheTag.RAW,
                      resultData );
        }
        else
        {
            intoCache( request.getModelCache(), request.getModelSource(), ModelCacheTag.RAW, resultData );
        }

        result.setEffectiveModel( resultModel );
        
        for ( ModelData currentData : lineage )
        {
            String modelId = ( currentData != superData ) ? currentData.getId() : "";

            result.addModelId( modelId );
            result.setActivePomProfiles( modelId, currentData.getActiveProfiles() );
            result.setRawModel( modelId, currentData.getRawModel() );
        }

        if ( !request.isTwoPhaseBuilding() )
        {
            build( request, result );
        }

        return result;
    }

    private Map<String, Activation> getInterpolatedActivations( Model rawModel,
                                                                DefaultProfileActivationContext context,
                                                                DefaultModelProblemCollector problems )
    {
        Map<String, Activation> interpolatedActivations = getProfileActivations( rawModel, true );
        for ( Activation activation : interpolatedActivations.values() )
        {
            if ( activation.getFile() != null )
            {
                replaceWithInterpolatedValue( activation.getFile(), context, problems );
            }
        }
        return interpolatedActivations;
    }

    private void replaceWithInterpolatedValue( ActivationFile activationFile, ProfileActivationContext context,
                                               DefaultModelProblemCollector problems  )
    {
        String path;
        boolean missing;

        if ( StringUtils.isNotEmpty( activationFile.getExists() ) )
        {
            path = activationFile.getExists();
            missing = false;
        }
        else if ( StringUtils.isNotEmpty( activationFile.getMissing() ) )
        {
            path = activationFile.getMissing();
            missing = true;
        }
        else
        {
            return;
        }

        try
        {
            String absolutePath = profileActivationFilePathInterpolator.interpolate( path, context );

            if ( missing )
            {
                activationFile.setMissing( absolutePath );
            }
            else
            {
                activationFile.setExists( absolutePath );
            }
        }
        catch ( InterpolationException e )
        {
            problems.add( new ModelProblemCollectorRequest( Severity.ERROR, Version.BASE ).setMessage(
                    "Failed to interpolate file location " + path + ": " + e.getMessage() ).setLocation(
                    activationFile.getLocation( missing ? "missing" : "exists" ) ).setException( e ) );
        }
    }

    @Override
    public ModelBuildingResult build( ModelBuildingRequest request, ModelBuildingResult result )
        throws ModelBuildingException
    {
        return build( request, result, new LinkedHashSet<>() );
    }

    private ModelBuildingResult build( ModelBuildingRequest request, ModelBuildingResult result,
                                       Collection<String> imports )
        throws ModelBuildingException
    {
        // phase 2
        Model resultModel = result.getEffectiveModel();

        DefaultModelProblemCollector problems = new DefaultModelProblemCollector( result );
        problems.setSource( resultModel );
        problems.setRootModel( resultModel );

        // model path translation
        modelPathTranslator.alignToBaseDirectory( resultModel, resultModel.getProjectDirectory(), request );

        // plugin management injection
        pluginManagementInjector.injectManagement( resultModel, request, problems );

        fireEvent( resultModel, request, problems, ModelBuildingEventCatapult.BUILD_EXTENSIONS_ASSEMBLED );

        if ( request.isProcessPlugins() )
        {
            if ( lifecycleBindingsInjector == null )
            {
                throw new IllegalStateException( "lifecycle bindings injector is missing" );
            }

            // lifecycle bindings injection
            lifecycleBindingsInjector.injectLifecycleBindings( resultModel, request, problems );
        }

        // dependency management import
        importDependencyManagement( resultModel, request, problems, imports );

        // dependency management injection
        dependencyManagementInjector.injectManagement( resultModel, request, problems );

        modelNormalizer.injectDefaultValues( resultModel, request, problems );

        if ( request.isProcessPlugins() )
        {
            // reports configuration
            reportConfigurationExpander.expandPluginConfiguration( resultModel, request, problems );

            // reports conversion to decoupled site plugin
            reportingConverter.convertReporting( resultModel, request, problems );

            // plugins configuration
            pluginConfigurationExpander.expandPluginConfiguration( resultModel, request, problems );
        }

        // effective model validation
        modelValidator.validateEffectiveModel( resultModel, request, problems );

        if ( hasModelErrors( problems ) )
        {
            throw problems.newModelBuildingException();
        }

        return result;
    }

    @Override
    public Result<? extends Model> buildRawModel( File pomFile, int validationLevel, boolean locationTracking )
    {
        final ModelBuildingRequest request = new DefaultModelBuildingRequest().setValidationLevel( validationLevel )
            .setLocationTracking( locationTracking );
        final DefaultModelProblemCollector collector =
            new DefaultModelProblemCollector( new DefaultModelBuildingResult() );
        try
        {
            return newResult( readModel( null, pomFile, request, collector ), collector.getProblems() );
        }
        catch ( ModelBuildingException e )
        {
            return error( collector.getProblems() );
        }
    }

    @SuppressWarnings( "checkstyle:methodlength" )
    private Model readModel( ModelSource modelSource, File pomFile, ModelBuildingRequest request,
                             DefaultModelProblemCollector problems )
        throws ModelBuildingException
    {
        if ( modelSource == null )
        {
            modelSource =
                new FileModelSource( Objects.requireNonNull( pomFile, "neither pomFile nor modelSource can be null" ) );
        }

        Model model;
        if ( pomFile == null )
        {
            model = getModelFromCache( modelSource, request.getModelCache() );
            if ( model != null )
            {
                return model;
            }
        }

        problems.setSource( modelSource.getLocation() );
        try
        {
            boolean strict = request.getValidationLevel() >= ModelBuildingRequest.VALIDATION_LEVEL_MAVEN_2_0;

            Map<String, Object> options = new HashMap<>( 3 );
            options.put( ModelProcessor.IS_STRICT, strict );
            options.put( ModelProcessor.SOURCE, modelSource );

            InputSource source;
            if ( request.isLocationTracking() ) 
            {
                source = (InputSource) options.computeIfAbsent( ModelProcessor.INPUT_SOURCE, k -> new InputSource() );
            }
            else
            {
                source = null;
            }

            try
            {
                model = modelProcessor.read( modelSource.getInputStream(), options );
            }
            catch ( ModelParseException e )
            {
                if ( !strict )
                {
                    throw e;
                }

                options.put( ModelProcessor.IS_STRICT, Boolean.FALSE );

                try
                {
                    model = modelProcessor.read( modelSource.getInputStream(), options );
                }
                catch ( ModelParseException ne )
                {
                    // still unreadable even in non-strict mode, rethrow original error
                    throw e;
                }

                if ( pomFile != null )
                {
                    problems.add( new ModelProblemCollectorRequest( Severity.ERROR, Version.V20 )
                        .setMessage( "Malformed POM " + modelSource.getLocation() + ": " + e.getMessage() )
                        .setException( e ) );
                }
                else
                {
                    problems.add( new ModelProblemCollectorRequest( Severity.WARNING, Version.V20 )
                        .setMessage( "Malformed POM " + modelSource.getLocation() + ": " + e.getMessage() )
                        .setException( e ) );
                }
            }

            if ( source != null )
            {
                source.setModelId( ModelProblemUtils.toId( model ) );
                source.setLocation( modelSource.getLocation() );
            }
        }
        catch ( ModelParseException e )
        {
            problems.add( new ModelProblemCollectorRequest( Severity.FATAL, Version.BASE )
                .setMessage( "Non-parseable POM " + modelSource.getLocation() + ": " + e.getMessage() )
                .setException( e ) );
            throw problems.newModelBuildingException();
        }
        catch ( IOException e )
        {
            String msg = e.getMessage();
            if ( msg == null || msg.length() <= 0 )
            {
                // NOTE: There's java.nio.charset.MalformedInputException and sun.io.MalformedInputException
                if ( e.getClass().getName().endsWith( "MalformedInputException" ) )
                {
                    msg = "Some input bytes do not match the file encoding.";
                }
                else
                {
                    msg = e.getClass().getSimpleName();
                }
            }
            problems.add( new ModelProblemCollectorRequest( Severity.FATAL, Version.BASE )
                .setMessage( "Non-readable POM " + modelSource.getLocation() + ": " + msg ).setException( e ) );
            throw problems.newModelBuildingException();
        }
        if ( pomFile != null )
        {
            model.setPomFile( pomFile );
        }
        else if ( modelSource instanceof FileModelSource )
        {
            model.setPomFile( ( (FileModelSource) modelSource ).getFile() );
        }
        problems.setSource( model );

        modelValidator.validateFileModel( model, request, problems );
        request.setFileModel( model );
        
        if ( Features.buildConsumer().isActive() && pomFile != null )
        {
            try
            {
                Model rawModel =
                    modelProcessor.read( pomFile,
                               Collections.singletonMap( "transformerContext", request.getTransformerContext() ) );

                model.setPomFile( pomFile );
                
                // model with locationTrackers, required for proper feedback during validations
                model = request.getFileModel().clone();
                
                // Apply enriched data
                modelMerger.merge( model, rawModel, false, null );
            }
            catch ( IOException e )
            {
                problems.add( new ModelProblemCollectorRequest( Severity.WARNING, Version.V37 ).setException( e ) );
            }
        }

        modelValidator.validateRawModel( model, request, problems );

        if ( hasFatalErrors( problems ) )
        {
            throw problems.newModelBuildingException();
        }

        if ( pomFile != null )
        {
            intoCache( request.getModelCache(), modelSource, ModelCacheTag.FILEMODEL, model );
        }

        String groupId = getGroupId( model );
        String artifactId = model.getArtifactId();
        String version = getVersion( model );

        ModelData modelData = new ModelData( modelSource, model, groupId, artifactId, version );
        intoCache( request.getModelCache(), groupId, artifactId, version, ModelCacheTag.RAW, modelData );

        return model;
    }

    private Model getModelFromCache( ModelSource modelSource, ModelCache cache )
    {
        Model model;
        if ( modelSource instanceof ArtifactModelSource )
        {
            ArtifactModelSource artifactModelSource = ( ArtifactModelSource ) modelSource;
            ModelData modelData = fromCache( cache, artifactModelSource.getGroupId(),
                                            artifactModelSource.getArtifactId(),
                                            artifactModelSource.getVersion(), ModelCacheTag.RAW );
            if ( modelData != null )
            {
                model = modelData.getModel();
            }
            else 
            {
                model = null;
            }
        }
        else
        {
            model = fromCache( cache, modelSource, ModelCacheTag.FILEMODEL );
            
            if ( model != null )
            {
                model = model.clone();
            }
        }
        return model;
    }

    private String getGroupId( Model model )
    {
        String groupId = model.getGroupId();
        if ( groupId == null && model.getParent() != null )
        {
            groupId = model.getParent().getGroupId();
        }
        return groupId;
    }

    private String getVersion( Model model ) 
    {
        String version = model.getVersion();
        if ( version == null && model.getParent() != null )
        {
            version = model.getParent().getVersion();
        } 
        return version;
    }

    private DefaultProfileActivationContext getProfileActivationContext( ModelBuildingRequest request )
    {
        DefaultProfileActivationContext context = new DefaultProfileActivationContext();

        context.setActiveProfileIds( request.getActiveProfileIds() );
        context.setInactiveProfileIds( request.getInactiveProfileIds() );
        context.setSystemProperties( request.getSystemProperties() );
        context.setUserProperties( request.getUserProperties() );
        context.setProjectDirectory( ( request.getPomFile() != null ) ? request.getPomFile().getParentFile() : null );

        return context;
    }

    private void configureResolver( ModelResolver modelResolver, Model model, DefaultModelProblemCollector problems )
    {
        configureResolver( modelResolver, model, problems, false );
    }

    private void configureResolver( ModelResolver modelResolver, Model model, DefaultModelProblemCollector problems,
                                    boolean replaceRepositories )
    {
        if ( modelResolver == null )
        {
            return;
        }

        problems.setSource( model );

        List<Repository> repositories = model.getRepositories();

        for ( Repository repository : repositories )
        {
            try
            {
                modelResolver.addRepository( repository, replaceRepositories );
            }
            catch ( InvalidRepositoryException e )
            {
                problems.add( new ModelProblemCollectorRequest( Severity.ERROR, Version.BASE )
                    .setMessage( "Invalid repository " + repository.getId() + ": " + e.getMessage() )
                    .setLocation( repository.getLocation( "" ) ).setException( e ) );
            }
        }
    }

    private void checkPluginVersions( List<ModelData> lineage, ModelBuildingRequest request,
                                      ModelProblemCollector problems )
    {
        if ( request.getValidationLevel() < ModelBuildingRequest.VALIDATION_LEVEL_MAVEN_2_0 )
        {
            return;
        }

        Map<String, Plugin> plugins = new HashMap<>();
        Map<String, String> versions = new HashMap<>();
        Map<String, String> managedVersions = new HashMap<>();

        for ( int i = lineage.size() - 1; i >= 0; i-- )
        {
            Model model = lineage.get( i ).getModel();
            Build build = model.getBuild();
            if ( build != null )
            {
                for ( Plugin plugin : build.getPlugins() )
                {
                    String key = plugin.getKey();
                    if ( versions.get( key ) == null )
                    {
                        versions.put( key, plugin.getVersion() );
                        plugins.put( key, plugin );
                    }
                }
                PluginManagement mgmt = build.getPluginManagement();
                if ( mgmt != null )
                {
                    for ( Plugin plugin : mgmt.getPlugins() )
                    {
                        String key = plugin.getKey();
                        managedVersions.computeIfAbsent( key, k -> plugin.getVersion() );
                    }
                }
            }
        }

        for ( String key : versions.keySet() )
        {
            if ( versions.get( key ) == null && managedVersions.get( key ) == null )
            {
                InputLocation location = plugins.get( key ).getLocation( "" );
                problems
                    .add( new ModelProblemCollectorRequest( Severity.WARNING, Version.V20 )
                        .setMessage( "'build.plugins.plugin.version' for " + key + " is missing." )
                        .setLocation( location ) );
            }
        }
    }

    private void assembleInheritance( List<ModelData> lineage, ModelBuildingRequest request,
                                      ModelProblemCollector problems )
    {
        for ( int i = lineage.size() - 2; i >= 0; i-- )
        {
            Model parent = lineage.get( i + 1 ).getModel();
            Model child = lineage.get( i ).getModel();
            inheritanceAssembler.assembleModelInheritance( child, parent, request, problems );
        }
    }

    private Map<String, Activation> getProfileActivations( Model model, boolean clone )
    {
        Map<String, Activation> activations = new HashMap<>();
        for ( Profile profile : model.getProfiles() )
        {
            Activation activation = profile.getActivation();

            if ( activation == null )
            {
                continue;
            }

            if ( clone )
            {
                activation = activation.clone();
            }

            activations.put( profile.getId(), activation );
        }

        return activations;
    }

    private void injectProfileActivations( Model model, Map<String, Activation> activations )
    {
        for ( Profile profile : model.getProfiles() )
        {
            Activation activation = profile.getActivation();

            if ( activation == null )
            {
                continue;
            }

            // restore activation
            profile.setActivation( activations.get( profile.getId() ) );
        }
    }

    private Model interpolateModel( Model model, ModelBuildingRequest request, ModelProblemCollector problems )
    {
        // save profile activations before interpolation, since they are evaluated with limited scope
        Map<String, Activation> originalActivations = getProfileActivations( model, true );

        Model interpolatedModel =
            modelInterpolator.interpolateModel( model, model.getProjectDirectory(), request, problems );
        if ( interpolatedModel.getParent() != null )
        {
            StringSearchInterpolator ssi = new StringSearchInterpolator();
            ssi.addValueSource( new MapBasedValueSource( request.getUserProperties() ) );

            ssi.addValueSource( new MapBasedValueSource( model.getProperties() ) );

            ssi.addValueSource( new MapBasedValueSource( request.getSystemProperties() ) );

            try
            {
                String interpolated = ssi.interpolate( interpolatedModel.getParent().getVersion() );
                interpolatedModel.getParent().setVersion( interpolated );
            }
            catch ( Exception e )
            {
                ModelProblemCollectorRequest mpcr =
                    new ModelProblemCollectorRequest( Severity.ERROR,
                                                      Version.BASE ).setMessage( "Failed to interpolate field: "
                                                          + interpolatedModel.getParent().getVersion()
                                                          + " on class: " ).setException( e );
                problems.add( mpcr );
            }

            
        }
        interpolatedModel.setPomFile( model.getPomFile() );

        // restore profiles with file activation to their value before full interpolation
        injectProfileActivations( model, originalActivations );

        return interpolatedModel;
    }

    private ModelData readParent( Model childModel, ModelSource childSource, ModelBuildingRequest request,
                                  DefaultModelProblemCollector problems )
        throws ModelBuildingException
    {
        ModelData parentData = null;

        Parent parent = childModel.getParent();

        if ( parent != null )
        {
            ModelSource expectedParentSource = getParentPomFile( childModel, childSource );

            if ( expectedParentSource != null )
            {
                ModelData candidateData = readParentLocally( childModel, childSource, request, problems );

                if ( candidateData != null )
                {
                    /*
                     * NOTE: This is a sanity check of the cache hit. If the cached parent POM was locally resolved, 
                     * the child's GAV should match with that parent, too. If it doesn't, we ignore the cache and
                     * resolve externally, to mimic the behavior if the cache didn't exist in the first place. 
                     * Otherwise, the cache would obscure a bad POM.
                     */
                    try
                    {
                        VersionRange parentVersion = VersionRange.createFromVersionSpec( parent.getVersion() );
                        ArtifactVersion actualVersion = new DefaultArtifactVersion( candidateData.getVersion() );

                        if ( parent.getGroupId().equals( candidateData.getGroupId() )
                            && parent.getArtifactId().equals( candidateData.getArtifactId() )
                            && parentVersion.containsVersion( actualVersion ) )
                        {
                            parentData = candidateData;
                        }
                    }
                    catch ( InvalidVersionSpecificationException e )
                    {
                        // This should already been blocked during validation
                    }
                }
            }

            if ( parentData == null )
            {
                ModelData candidateData = fromCache( request.getModelCache(), 
                                                     parent.getGroupId(), parent.getArtifactId(),
                                                     parent.getVersion(), ModelCacheTag.RAW );

                
                if ( candidateData != null && candidateData.getSource() instanceof ArtifactModelSource )
                {
                    // ArtifactModelSource means repositorySource
                    parentData = candidateData;
                }
                else
                {
                    parentData = readParentExternally( childModel, request, problems );
                    
                    intoCache( request.getModelCache(), 
                              parentData.getGroupId(), parentData.getArtifactId(),
                              parentData.getVersion(), ModelCacheTag.RAW, parentData );
                }
            }
            
            if ( parentData != null ) 
            {
                Model parentModel = parentData.getModel();

                if ( !"pom".equals( parentModel.getPackaging() ) )
                {
                    problems.add( new ModelProblemCollectorRequest( Severity.ERROR, Version.BASE )
                        .setMessage( "Invalid packaging for parent POM " + ModelProblemUtils.toSourceHint( parentModel )
                                         + ", must be \"pom\" but is \"" + parentModel.getPackaging() + "\"" )
                        .setLocation( parentModel.getLocation( "packaging" ) ) );
                }
            }
        }

        return parentData;
    }

    private ModelData readParentLocally( Model childModel, ModelSource childSource, ModelBuildingRequest request,
                                         DefaultModelProblemCollector problems )
        throws ModelBuildingException
    {
        final Parent parent = childModel.getParent();
        final ModelSource candidateSource;
        final Model candidateModel;
        final WorkspaceModelResolver resolver = request.getWorkspaceModelResolver();
        if ( resolver == null )
        {
            candidateSource = getParentPomFile( childModel, childSource );

            if ( candidateSource == null )
            {
                return null;
            }

            candidateModel = readModel( candidateSource, null, request, problems );
        }
        else
        {
            try
            {
                candidateModel =
                    resolver.resolveRawModel( parent.getGroupId(), parent.getArtifactId(), parent.getVersion() );
            }
            catch ( UnresolvableModelException e )
            {
                problems.add( new ModelProblemCollectorRequest( Severity.FATAL, Version.BASE ) //
                .setMessage( e.getMessage() ).setLocation( parent.getLocation( "" ) ).setException( e ) );
                throw problems.newModelBuildingException();
            }
            if ( candidateModel == null )
            {
                return null;
            }
            candidateSource = new FileModelSource( candidateModel.getPomFile() );
        }

        //
        // TODO jvz Why isn't all this checking the job of the duty of the workspace resolver, we know that we
        // have a model that is suitable, yet more checks are done here and the one for the version is problematic
        // before because with parents as ranges it will never work in this scenario.
        //

        String groupId = candidateModel.getGroupId();
        if ( groupId == null && candidateModel.getParent() != null )
        {
            groupId = candidateModel.getParent().getGroupId();
        }
        String artifactId = candidateModel.getArtifactId();
        String version = candidateModel.getVersion();
        if ( version == null && candidateModel.getParent() != null )
        {
            version = candidateModel.getParent().getVersion();
        }

        if ( groupId == null || !groupId.equals( parent.getGroupId() ) || artifactId == null
            || !artifactId.equals( parent.getArtifactId() ) )
        {
            StringBuilder buffer = new StringBuilder( 256 );
            buffer.append( "'parent.relativePath'" );
            if ( childModel != problems.getRootModel() )
            {
                buffer.append( " of POM " ).append( ModelProblemUtils.toSourceHint( childModel ) );
            }
            buffer.append( " points at " ).append( groupId ).append( ':' ).append( artifactId );
            buffer.append( " instead of " ).append( parent.getGroupId() ).append( ':' );
            buffer.append( parent.getArtifactId() ).append( ", please verify your project structure" );

            problems.setSource( childModel );
            problems.add( new ModelProblemCollectorRequest( Severity.WARNING, Version.BASE )
                .setMessage( buffer.toString() ).setLocation( parent.getLocation( "" ) ) );
            return null;
        }
        if ( version != null && parent.getVersion() != null && !version.equals( parent.getVersion() ) )
        {
            try
            {
                VersionRange parentRange = VersionRange.createFromVersionSpec( parent.getVersion() );
                if ( !parentRange.hasRestrictions() )
                {
                    // the parent version is not a range, we have version skew, drop back to resolution from repo
                    return null;
                }
                if ( !parentRange.containsVersion( new DefaultArtifactVersion( version ) ) )
                {
                    // version skew drop back to resolution from the repository
                    return null;
                }

                // Validate versions aren't inherited when using parent ranges the same way as when read externally.
                if ( childModel.getVersion() == null )
                {
                    // Message below is checked for in the MNG-2199 core IT.
                    problems.add( new ModelProblemCollectorRequest( Severity.FATAL, Version.V31 )
                        .setMessage( "Version must be a constant" ).setLocation( childModel.getLocation( "" ) ) );

                }
                else
                {
                    if ( childModel.getVersion().contains( "${" ) )
                    {
                        // Message below is checked for in the MNG-2199 core IT.
                        problems.add( new ModelProblemCollectorRequest( Severity.FATAL, Version.V31 )
                            .setMessage( "Version must be a constant" )
                            .setLocation( childModel.getLocation( "version" ) ) );

                    }
                }

                // MNG-2199: What else to check here ?
            }
            catch ( InvalidVersionSpecificationException e )
            {
                // invalid version range, so drop back to resolution from the repository
                return null;
            }
        }

        //
        // Here we just need to know that a version is fine to use but this validation we can do in our workspace
        // resolver.
        //

        /*
         * if ( version == null || !version.equals( parent.getVersion() ) ) { return null; }
         */

        ModelData parentData = new ModelData( candidateSource, candidateModel, groupId, artifactId, version );

        return parentData;
    }

    private ModelSource getParentPomFile( Model childModel, ModelSource source )
    {
        if ( !( source instanceof ModelSource2 ) )
        {
            return null;
        }

        String parentPath = childModel.getParent().getRelativePath();

        if ( parentPath == null || parentPath.length() <= 0 )
        {
            return null;
        }

        return ( (ModelSource2) source ).getRelatedSource( parentPath );
    }

    private ModelData readParentExternally( Model childModel, ModelBuildingRequest request,
                                            DefaultModelProblemCollector problems )
        throws ModelBuildingException
    {
        problems.setSource( childModel );

        Parent parent = childModel.getParent().clone();

        String groupId = parent.getGroupId();
        String artifactId = parent.getArtifactId();
        String version = parent.getVersion();

        ModelResolver modelResolver = request.getModelResolver();
        Objects.requireNonNull( modelResolver,
                                String.format( "request.modelResolver cannot be null (parent POM %s and POM %s)",
                                               ModelProblemUtils.toId( groupId, artifactId, version ),
                                               ModelProblemUtils.toSourceHint( childModel ) ) );

        ModelSource modelSource;
        try
        {
            modelSource = modelResolver.resolveModel( parent );
        }
        catch ( UnresolvableModelException e )
        {
            // Message below is checked for in the MNG-2199 core IT.
            StringBuilder buffer = new StringBuilder( 256 );
            buffer.append( "Non-resolvable parent POM" );
            if ( !containsCoordinates( e.getMessage(), groupId, artifactId, version ) )
            {
                buffer.append( ' ' ).append( ModelProblemUtils.toId( groupId, artifactId, version ) );
            }
            if ( childModel != problems.getRootModel() )
            {
                buffer.append( " for " ).append( ModelProblemUtils.toId( childModel ) );
            }
            buffer.append( ": " ).append( e.getMessage() );
            if ( childModel.getProjectDirectory() != null )
            {
                if ( parent.getRelativePath() == null || parent.getRelativePath().length() <= 0 )
                {
                    buffer.append( " and 'parent.relativePath' points at no local POM" );
                }
                else
                {
                    buffer.append( " and 'parent.relativePath' points at wrong local POM" );
                }
            }

            problems.add( new ModelProblemCollectorRequest( Severity.FATAL, Version.BASE )
                .setMessage( buffer.toString() ).setLocation( parent.getLocation( "" ) ).setException( e ) );
            throw problems.newModelBuildingException();
        }

        ModelBuildingRequest lenientRequest = request;
        if ( request.getValidationLevel() > ModelBuildingRequest.VALIDATION_LEVEL_MAVEN_2_0 )
        {
            lenientRequest = new FilterModelBuildingRequest( request )
            {
                @Override
                public int getValidationLevel()
                {
                    return ModelBuildingRequest.VALIDATION_LEVEL_MAVEN_2_0;
                }
            };
        }

        Model parentModel = readModel( modelSource, null, lenientRequest, problems );

        if ( !parent.getVersion().equals( version ) )
        {
            if ( childModel.getVersion() == null )
            {
                // Message below is checked for in the MNG-2199 core IT.
                problems.add( new ModelProblemCollectorRequest( Severity.FATAL, Version.V31 )
                    .setMessage( "Version must be a constant" ).setLocation( childModel.getLocation( "" ) ) );

            }
            else
            {
                if ( childModel.getVersion().contains( "${" ) )
                {
                    // Message below is checked for in the MNG-2199 core IT.
                    problems.add( new ModelProblemCollectorRequest( Severity.FATAL, Version.V31 )
                        .setMessage( "Version must be a constant" )
                        .setLocation( childModel.getLocation( "version" ) ) );

                }
            }

            // MNG-2199: What else to check here ?
        }

        ModelData parentData = new ModelData( modelSource, parentModel, parent.getGroupId(), parent.getArtifactId(),
                                              parent.getVersion() );

        return parentData;
    }

    private Model getSuperModel()
    {
        return superPomProvider.getSuperModel( "4.0.0" ).clone();
    }

    @SuppressWarnings( "checkstyle:methodlength" )
    private void importDependencyManagement( Model model, ModelBuildingRequest request,
                                             DefaultModelProblemCollector problems, Collection<String> importIds )
    {
        DependencyManagement depMgmt = model.getDependencyManagement();

        if ( depMgmt == null )
        {
            return;
        }

        String importing = model.getGroupId() + ':' + model.getArtifactId() + ':' + model.getVersion();

        importIds.add( importing );

        final WorkspaceModelResolver workspaceResolver = request.getWorkspaceModelResolver();
        final ModelResolver modelResolver = request.getModelResolver();

        ModelBuildingRequest importRequest = null;

        List<DependencyManagement> importMgmts = null;

        for ( Iterator<Dependency> it = depMgmt.getDependencies().iterator(); it.hasNext(); )
        {
            Dependency dependency = it.next();

            if ( !"pom".equals( dependency.getType() ) || !"import".equals( dependency.getScope() ) )
            {
                continue;
            }

            it.remove();

            String groupId = dependency.getGroupId();
            String artifactId = dependency.getArtifactId();
            String version = dependency.getVersion();

            if ( groupId == null || groupId.length() <= 0 )
            {
                problems.add( new ModelProblemCollectorRequest( Severity.ERROR, Version.BASE )
                    .setMessage( "'dependencyManagement.dependencies.dependency.groupId' for "
                                     + dependency.getManagementKey() + " is missing." )
                    .setLocation( dependency.getLocation( "" ) ) );
                continue;
            }
            if ( artifactId == null || artifactId.length() <= 0 )
            {
                problems.add( new ModelProblemCollectorRequest( Severity.ERROR, Version.BASE )
                    .setMessage( "'dependencyManagement.dependencies.dependency.artifactId' for "
                                     + dependency.getManagementKey() + " is missing." )
                    .setLocation( dependency.getLocation( "" ) ) );
                continue;
            }
            if ( version == null || version.length() <= 0 )
            {
                problems.add( new ModelProblemCollectorRequest( Severity.ERROR, Version.BASE )
                    .setMessage( "'dependencyManagement.dependencies.dependency.version' for "
                                     + dependency.getManagementKey() + " is missing." )
                    .setLocation( dependency.getLocation( "" ) ) );
                continue;
            }

            String imported = groupId + ':' + artifactId + ':' + version;

            if ( importIds.contains( imported ) )
            {
                String message = "The dependencies of type=pom and with scope=import form a cycle: ";
                for ( String modelId : importIds )
                {
                    message += modelId + " -> ";
                }
                message += imported;
                problems.add( new ModelProblemCollectorRequest( Severity.ERROR, Version.BASE ).setMessage( message ) );

                continue;
            }

            DependencyManagement importMgmt = fromCache( request.getModelCache(), groupId, artifactId, version,
                                                        ModelCacheTag.IMPORT );

            if ( importMgmt == null )
            {
                if ( workspaceResolver == null && modelResolver == null )
                {
                    throw new NullPointerException( String.format(
                        "request.workspaceModelResolver and request.modelResolver cannot be null"
                        + " (parent POM %s and POM %s)",
                        ModelProblemUtils.toId( groupId, artifactId, version ),
                        ModelProblemUtils.toSourceHint( model ) ) );
                }

                Model importModel = null;
                if ( workspaceResolver != null )
                {
                    try
                    {
                        importModel = workspaceResolver.resolveEffectiveModel( groupId, artifactId, version );
                    }
                    catch ( UnresolvableModelException e )
                    {
                        problems.add( new ModelProblemCollectorRequest( Severity.FATAL, Version.BASE )
                            .setMessage( e.getMessage() ).setException( e ) );
                        continue;
                    }
                }

                // no workspace resolver or workspace resolver returned null (i.e. model not in workspace)
                if ( importModel == null )
                {
                    final ModelSource importSource;
                    try
                    {
                        importSource = modelResolver.resolveModel( dependency );
                    }
                    catch ( UnresolvableModelException e )
                    {
                        StringBuilder buffer = new StringBuilder( 256 );
                        buffer.append( "Non-resolvable import POM" );
                        if ( !containsCoordinates( e.getMessage(), groupId, artifactId, version ) )
                        {
                            buffer.append( ' ' ).append( ModelProblemUtils.toId( groupId, artifactId, version ) );
                        }
                        buffer.append( ": " ).append( e.getMessage() );

                        problems.add( new ModelProblemCollectorRequest( Severity.ERROR, Version.BASE )
                            .setMessage( buffer.toString() ).setLocation( dependency.getLocation( "" ) )
                            .setException( e ) );
                        continue;
                    }

                    if ( importRequest == null )
                    {
                        importRequest = new DefaultModelBuildingRequest();
                        importRequest.setValidationLevel( ModelBuildingRequest.VALIDATION_LEVEL_MINIMAL );
                        importRequest.setModelCache( request.getModelCache() );
                        importRequest.setSystemProperties( request.getSystemProperties() );
                        importRequest.setUserProperties( request.getUserProperties() );
                        importRequest.setLocationTracking( request.isLocationTracking() );
                    }

                    importRequest.setModelSource( importSource );
                    importRequest.setModelResolver( modelResolver.newCopy() );

                    final ModelBuildingResult importResult;
                    try
                    {
                        importResult = build( importRequest );
                    }
                    catch ( ModelBuildingException e )
                    {
                        problems.addAll( e.getProblems() );
                        continue;
                    }

                    problems.addAll( importResult.getProblems() );

                    importModel = importResult.getEffectiveModel();
                }

                importMgmt = importModel.getDependencyManagement();

                if ( importMgmt == null )
                {
                    importMgmt = new DependencyManagement();
                }

                intoCache( request.getModelCache(), groupId, artifactId, version, ModelCacheTag.IMPORT, importMgmt );
            }

            if ( importMgmts == null )
            {
                importMgmts = new ArrayList<>();
            }

            importMgmts.add( importMgmt );
        }

        importIds.remove( importing );

        dependencyManagementImporter.importManagement( model, importMgmts, request, problems );
    }

    private <T> void intoCache( ModelCache modelCache, String groupId, String artifactId, String version,
                               ModelCacheTag<T> tag, T data )
    {
        if ( modelCache != null )
        {
            modelCache.put( groupId, artifactId, version, tag.getName(), tag.intoCache( data ) );
        }
    }

    private <T> void intoCache( ModelCache modelCache, Source source, ModelCacheTag<T> tag, T data )
    {
        if ( modelCache != null )
        {
            modelCache.put( source, tag.getName(), tag.intoCache( data ) );
        }
    }

    private <T> T fromCache( ModelCache modelCache, String groupId, String artifactId, String version,
                            ModelCacheTag<T> tag )
    {
        if ( modelCache != null )
        {
            Object data = modelCache.get( groupId, artifactId, version, tag.getName() );
            if ( data != null )
            {
                return tag.fromCache( tag.getType().cast( data ) );
            }
        }
        return null;
    }

    private <T> T fromCache( ModelCache modelCache, Source source, ModelCacheTag<T> tag )
    {
        if ( modelCache != null )
        {
            Object data = modelCache.get( source, tag.getName() );
            if ( data != null )
            {
                return tag.fromCache( tag.getType().cast( data ) );
            }
        }
        return null;
    }

    private void fireEvent( Model model, ModelBuildingRequest request, ModelProblemCollector problems,
                            ModelBuildingEventCatapult catapult )
        throws ModelBuildingException
    {
        ModelBuildingListener listener = request.getModelBuildingListener();

        if ( listener != null )
        {
            ModelBuildingEvent event = new DefaultModelBuildingEvent( model, request, problems );

            catapult.fire( listener, event );
        }
    }

    private boolean containsCoordinates( String message, String groupId, String artifactId, String version )
    {
        return message != null && ( groupId == null || message.contains( groupId ) )
            && ( artifactId == null || message.contains( artifactId ) )
            && ( version == null || message.contains( version ) );
    }

    protected boolean hasModelErrors( ModelProblemCollectorExt problems )
    {
        if ( problems instanceof DefaultModelProblemCollector )
        {
            return ( (DefaultModelProblemCollector) problems ).hasErrors();
        }
        else
        {
            // the default execution path only knows the DefaultModelProblemCollector,
            // only reason it's not in signature is because it's package private
            throw new IllegalStateException();
        }
    }

    protected boolean hasFatalErrors( ModelProblemCollectorExt problems )
    {
        if ( problems instanceof DefaultModelProblemCollector )
        {
            return ( (DefaultModelProblemCollector) problems ).hasFatalErrors();
        }
        else
        {
            // the default execution path only knows the DefaultModelProblemCollector,
            // only reason it's not in signature is because it's package private
            throw new IllegalStateException();
        }
    }

    /**
     * As long as Maven controls the BuildPomXMLFilter, the entities that need merging are known.
     * All others can simply be copied from source to target to restore the locationTracker 
     * 
     * @author Robert Scholte
     * @since 3.7.0
     */
    class FileToRawModelMerger extends ModelMerger
    {
        @Override
        protected void mergeBuild_Extensions( Build target, Build source, boolean sourceDominant,
                                              Map<Object, Object> context )
        {
            // don't merge
        }
        

        @Override
        protected void mergeBuildBase_Resources( BuildBase target, BuildBase source, boolean sourceDominant,
                                                 Map<Object, Object> context )
        {
            // don't merge
        }
        
        @Override
        protected void mergeBuildBase_TestResources( BuildBase target, BuildBase source, boolean sourceDominant,
                                                     Map<Object, Object> context )
        {
            // don't merge
        }
        
        @Override
        protected void mergeCiManagement_Notifiers( CiManagement target, CiManagement source, boolean sourceDominant,
                                                    Map<Object, Object> context )
        {
            // don't merge
        }
        
        @Override
        protected void mergeDependencyManagement_Dependencies( DependencyManagement target, DependencyManagement source,
                                                               boolean sourceDominant, Map<Object, Object> context )
        {
            Iterator<Dependency> sourceIterator = source.getDependencies().iterator();
            target.getDependencies().stream().forEach( t -> mergeDependency( t, sourceIterator.next(), sourceDominant,
                                                                             context ) );
        }
        
        @Override
        protected void mergeDependency_Exclusions( Dependency target, Dependency source, boolean sourceDominant,
                                                   Map<Object, Object> context )
        {
            // don't merge
        }
        
        @Override
        protected void mergeModel_Contributors( Model target, Model source, boolean sourceDominant,
                                                Map<Object, Object> context )
        {
            // don't merge
        }

        @Override
        protected void mergeModel_Developers( Model target, Model source, boolean sourceDominant,
                                              Map<Object, Object> context )
        {
            // don't merge
        }
        
        @Override
        protected void mergeModel_Licenses( Model target, Model source, boolean sourceDominant,
                                            Map<Object, Object> context )
        {
            // don't merge
        }
        
        @Override
        protected void mergeModel_MailingLists( Model target, Model source, boolean sourceDominant,
                                                Map<Object, Object> context )
        {
            // don't merge
        }
        
        @Override
        protected void mergeModel_Profiles( Model target, Model source, boolean sourceDominant,
                                            Map<Object, Object> context )
        {
            Iterator<Profile> sourceIterator = source.getProfiles().iterator();
            target.getProfiles().stream().forEach( t -> mergeProfile( t, sourceIterator.next(), sourceDominant,
                                                                      context ) );
        }
        
        @Override
        protected void mergeModelBase_Dependencies( ModelBase target, ModelBase source, boolean sourceDominant,
                                                    Map<Object, Object> context )
        {
            Iterator<Dependency> sourceIterator = source.getDependencies().iterator();
            target.getDependencies().stream().forEach( t -> mergeDependency( t, sourceIterator.next(), sourceDominant,
                                                                             context ) );
        }
        
        @Override
        protected void mergeModelBase_PluginRepositories( ModelBase target, ModelBase source, boolean sourceDominant,
                                                          Map<Object, Object> context )
        {
            target.setPluginRepositories( source.getPluginRepositories() );
        }
        
        @Override
        protected void mergeModelBase_Repositories( ModelBase target, ModelBase source, boolean sourceDominant,
                                                    Map<Object, Object> context )
        {
            // don't merge
        }
        
        @Override
        protected void mergePlugin_Dependencies( Plugin target, Plugin source, boolean sourceDominant,
                                                 Map<Object, Object> context )
        {
            Iterator<Dependency> sourceIterator = source.getDependencies().iterator();
            target.getDependencies().stream().forEach( t -> mergeDependency( t, sourceIterator.next(), sourceDominant,
                                                                             context ) );
        }
        
        @Override
        protected void mergePlugin_Executions( Plugin target, Plugin source, boolean sourceDominant,
                                               Map<Object, Object> context )
        {
            // don't merge
        }
        
        @Override
        protected void mergeReporting_Plugins( Reporting target, Reporting source, boolean sourceDominant,
                                               Map<Object, Object> context )
        {
            // don't merge
        }

        @Override
        protected void mergeReportPlugin_ReportSets( ReportPlugin target, ReportPlugin source, boolean sourceDominant,
                                                     Map<Object, Object> context )
        {
            // don't merge
        }
        
        @Override
        protected void mergePluginContainer_Plugins( PluginContainer target, PluginContainer source,
                                                     boolean sourceDominant, Map<Object, Object> context )
        {
            // don't merge
        }
    }
}<|MERGE_RESOLUTION|>--- conflicted
+++ resolved
@@ -263,7 +263,6 @@
         this.reportingConverter = reportingConverter;
         return this;
     }
-<<<<<<< HEAD
 
     public DefaultModelBuilder setProfileActivationFilePathInterpolator(
             ProfileActivationFilePathInterpolator profileActivationFilePathInterpolator )
@@ -272,9 +271,6 @@
         return this;
     }
 
-=======
-    
->>>>>>> bdec668d
     @SuppressWarnings( "checkstyle:methodlength" )
     @Override
     public ModelBuildingResult build( ModelBuildingRequest request )

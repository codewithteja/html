package org.apache.maven.model.building;

/*
 * Licensed to the Apache Software Foundation (ASF) under one
 * or more contributor license agreements.  See the NOTICE file
 * distributed with this work for additional information
 * regarding copyright ownership.  The ASF licenses this file
 * to you under the Apache License, Version 2.0 (the
 * "License"); you may not use this file except in compliance
 * with the License.  You may obtain a copy of the License at
 *
 *   http://www.apache.org/licenses/LICENSE-2.0
 *
 * Unless required by applicable law or agreed to in writing,
 * software distributed under the License is distributed on an
 * "AS IS" BASIS, WITHOUT WARRANTIES OR CONDITIONS OF ANY
 * KIND, either express or implied.  See the License for the
 * specific language governing permissions and limitations
 * under the License.
 */

import java.io.FilterOutputStream;
import java.io.IOException;
import java.io.OutputStream;
import java.nio.file.Path;
import java.util.function.Consumer;

import javax.inject.Inject;
import javax.inject.Named;
import javax.inject.Singleton;
import javax.xml.parsers.ParserConfigurationException;
import javax.xml.transform.TransformerConfigurationException;

import org.apache.maven.xml.sax.filter.AbstractSAXFilter;
import org.apache.maven.xml.sax.filter.BuildPomXMLFilterFactory;
import org.apache.maven.xml.sax.filter.BuildPomXMLFilterListener;
import org.eclipse.sisu.Nullable;
import org.xml.sax.SAXException;
import org.xml.sax.ext.LexicalHandler;

/**
 * ModelSourceTransformer for the build pom
 * 
 * @author Robert Scholte
 * @since 3.7.0
 */
@Named
@Singleton
class BuildModelSourceTransformer extends AbstractModelSourceTransformer
{
    @Inject
    @Nullable
    private BuildPomXMLFilterListener xmlFilterListener;
    
    protected AbstractSAXFilter getSAXFilter( Path pomFile,
                                              TransformerContext context,
                                              Consumer<LexicalHandler> lexicalHandlerConsumer )
        throws TransformerConfigurationException, SAXException, ParserConfigurationException
    {
<<<<<<< HEAD
        BuildPomXMLFilterFactory buildPomXMLFilterFactory = new DefaultBuildPomXMLFilterFactory( context, false );
        
=======
        BuildPomXMLFilterFactory buildPomXMLFilterFactory =
            new DefaultBuildPomXMLFilterFactory( context, lexicalHandlerConsumer );

>>>>>>> e7eef9d3
        return buildPomXMLFilterFactory.get( pomFile );
    }
    
    @Override
    protected OutputStream filterOutputStream( OutputStream outputStream, Path pomFile )
    {
        OutputStream out;
        if ( xmlFilterListener != null )
        {
            out = new FilterOutputStream( outputStream )
            {
                @Override
                public void write( byte[] b, int off, int len )
                    throws IOException
                {
                    super.write( b, off, len );
                    xmlFilterListener.write( pomFile, b, off, len );
                }  
            };
        }
        else
        {
            out = outputStream;
        }
        return out;
    }
}<|MERGE_RESOLUTION|>--- conflicted
+++ resolved
@@ -57,14 +57,9 @@
                                               Consumer<LexicalHandler> lexicalHandlerConsumer )
         throws TransformerConfigurationException, SAXException, ParserConfigurationException
     {
-<<<<<<< HEAD
-        BuildPomXMLFilterFactory buildPomXMLFilterFactory = new DefaultBuildPomXMLFilterFactory( context, false );
+        BuildPomXMLFilterFactory buildPomXMLFilterFactory =
+            new DefaultBuildPomXMLFilterFactory( context, lexicalHandlerConsumer, false );
         
-=======
-        BuildPomXMLFilterFactory buildPomXMLFilterFactory =
-            new DefaultBuildPomXMLFilterFactory( context, lexicalHandlerConsumer );
-
->>>>>>> e7eef9d3
         return buildPomXMLFilterFactory.get( pomFile );
     }
     

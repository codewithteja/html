/*
 * Licensed to the Apache Software Foundation (ASF) under one
 * or more contributor license agreements.  See the NOTICE file
 * distributed with this work for additional information
 * regarding copyright ownership.  The ASF licenses this file
 * to you under the Apache License, Version 2.0 (the
 * "License"); you may not use this file except in compliance
 * with the License.  You may obtain a copy of the License at
 *
 *   http://www.apache.org/licenses/LICENSE-2.0
 *
 * Unless required by applicable law or agreed to in writing,
 * software distributed under the License is distributed on an
 * "AS IS" BASIS, WITHOUT WARRANTIES OR CONDITIONS OF ANY
 * KIND, either express or implied.  See the License for the
 * specific language governing permissions and limitations
 * under the License.
 */
package org.apache.maven.model.validation;

import javax.inject.Inject;
import javax.inject.Named;
import javax.inject.Singleton;

import java.io.File;
import java.util.Arrays;
import java.util.HashMap;
import java.util.HashSet;
import java.util.List;
import java.util.Map;
import java.util.Objects;
import java.util.Set;
import java.util.regex.Matcher;
import java.util.regex.Pattern;

import org.apache.maven.api.model.Activation;
import org.apache.maven.api.model.ActivationFile;
import org.apache.maven.api.model.Build;
import org.apache.maven.api.model.BuildBase;
import org.apache.maven.api.model.Dependency;
import org.apache.maven.api.model.DependencyManagement;
import org.apache.maven.api.model.DistributionManagement;
import org.apache.maven.api.model.Exclusion;
import org.apache.maven.api.model.InputLocation;
import org.apache.maven.api.model.InputLocationTracker;
import org.apache.maven.api.model.Parent;
import org.apache.maven.api.model.Plugin;
import org.apache.maven.api.model.PluginExecution;
import org.apache.maven.api.model.PluginManagement;
import org.apache.maven.api.model.Profile;
import org.apache.maven.api.model.ReportPlugin;
import org.apache.maven.api.model.Reporting;
import org.apache.maven.api.model.Repository;
import org.apache.maven.api.model.Resource;
import org.apache.maven.model.Model;
import org.apache.maven.model.building.ModelBuildingRequest;
import org.apache.maven.model.building.ModelProblem.Severity;
import org.apache.maven.model.building.ModelProblem.Version;
import org.apache.maven.model.building.ModelProblemCollector;
import org.apache.maven.model.building.ModelProblemCollectorRequest;
import org.apache.maven.model.interpolation.ModelVersionProcessor;

/**
 * @author <a href="mailto:trygvis@inamo.no">Trygve Laugst&oslash;l</a>
 */
@Named
@Singleton
public class DefaultModelValidator implements ModelValidator {

    private static final Pattern EXPRESSION_NAME_PATTERN = Pattern.compile("\\$\\{(.+?)}");

    private static final String ILLEGAL_FS_CHARS = "\\/:\"<>|?*";

    private static final String ILLEGAL_VERSION_CHARS = ILLEGAL_FS_CHARS;

    private static final String ILLEGAL_REPO_ID_CHARS = ILLEGAL_FS_CHARS;

    private static final String EMPTY = "";

    private final Set<String> validCoordinateIds = new HashSet<>();

    private final Set<String> validProfileIds = new HashSet<>();

    private final ModelVersionProcessor versionProcessor;

    @Inject
    public DefaultModelValidator(ModelVersionProcessor versionProcessor) {
        this.versionProcessor = versionProcessor;
    }

    @Override
    public void validateFileModel(Model ma, ModelBuildingRequest request, ModelProblemCollector problems) {

        org.apache.maven.api.model.Model m = ma.getDelegate();

        Parent parent = m.getParent();
        if (parent != null) {
            validateStringNotEmpty(
                    "parent.groupId", problems, Severity.FATAL, Version.BASE, parent.getGroupId(), parent);

            validateStringNotEmpty(
                    "parent.artifactId", problems, Severity.FATAL, Version.BASE, parent.getArtifactId(), parent);

            if (equals(parent.getGroupId(), m.getGroupId()) && equals(parent.getArtifactId(), m.getArtifactId())) {
                addViolation(
                        problems,
                        Severity.FATAL,
                        Version.BASE,
                        "parent.artifactId",
                        null,
                        "must be changed"
                                + ", the parent element cannot have the same groupId:artifactId as the project.",
                        parent);
            }

            if (equals("LATEST", parent.getVersion()) || equals("RELEASE", parent.getVersion())) {
                addViolation(
                        problems,
                        Severity.WARNING,
                        Version.BASE,
                        "parent.version",
                        null,
                        "is either LATEST or RELEASE (both of them are being deprecated)",
                        parent);
            }
        }

        if (request.getValidationLevel() >= ModelBuildingRequest.VALIDATION_LEVEL_MAVEN_2_0) {
            Set<String> modules = new HashSet<>();
            for (int i = 0, n = m.getModules().size(); i < n; i++) {
                String module = m.getModules().get(i);
                if (!modules.add(module)) {
                    addViolation(
                            problems,
                            Severity.ERROR,
                            Version.V20,
                            "modules.module[" + i + "]",
                            null,
                            "specifies duplicate child module " + module,
                            m.getLocation("modules"));
                }
            }

            Severity errOn30 = getSeverity(request, ModelBuildingRequest.VALIDATION_LEVEL_MAVEN_3_0);

            // [MNG-6074] Maven should produce an error if no model version has been set in a POM file used to build an
            // effective model.
            //
            // As of 3.4, the model version is mandatory even in raw models. The XML element still is optional in the
            // XML schema and this will not change anytime soon. We do not want to build effective models based on
            // models without a version starting with 3.4.
            validateStringNotEmpty("modelVersion", problems, Severity.ERROR, Version.V20, m.getModelVersion(), m);

            validateModelVersion(problems, m.getModelVersion(), m, "4.0.0");

            validateStringNoExpression("groupId", problems, Severity.WARNING, Version.V20, m.getGroupId(), m);
            if (parent == null) {
                validateStringNotEmpty("groupId", problems, Severity.FATAL, Version.V20, m.getGroupId(), m);
            }

            validateStringNoExpression("artifactId", problems, Severity.WARNING, Version.V20, m.getArtifactId(), m);
            validateStringNotEmpty("artifactId", problems, Severity.FATAL, Version.V20, m.getArtifactId(), m);

            validateVersionNoExpression("version", problems, Severity.WARNING, Version.V20, m.getVersion(), m);
            if (parent == null) {
                validateStringNotEmpty("version", problems, Severity.FATAL, Version.V20, m.getVersion(), m);
            }

            validate20RawDependencies(problems, m.getDependencies(), "dependencies.dependency.", EMPTY, request);

            validate20RawDependenciesSelfReferencing(
                    problems, m, m.getDependencies(), "dependencies.dependency", request);

            if (m.getDependencyManagement() != null) {
                validate20RawDependencies(
                        problems,
                        m.getDependencyManagement().getDependencies(),
                        "dependencyManagement.dependencies.dependency.",
                        EMPTY,
                        request);
            }

            validateRawRepositories(problems, m.getRepositories(), "repositories.repository.", EMPTY, request);

            validateRawRepositories(
                    problems, m.getPluginRepositories(), "pluginRepositories.pluginRepository.", EMPTY, request);

            Build build = m.getBuild();
            if (build != null) {
                validate20RawPlugins(problems, build.getPlugins(), "build.plugins.plugin.", EMPTY, request);

                PluginManagement mgmt = build.getPluginManagement();
                if (mgmt != null) {
                    validate20RawPlugins(
                            problems, mgmt.getPlugins(), "build.pluginManagement.plugins.plugin.", EMPTY, request);
                }
            }

            Set<String> profileIds = new HashSet<>();

            for (Profile profile : m.getProfiles()) {
                String prefix = "profiles.profile[" + profile.getId() + "].";

                validateProfileId(prefix, "id", problems, Severity.ERROR, Version.V40, profile.getId(), null, m);

                if (!profileIds.add(profile.getId())) {
                    addViolation(
                            problems,
                            errOn30,
                            Version.V20,
                            "profiles.profile.id",
                            null,
                            "must be unique but found duplicate profile with id " + profile.getId(),
                            profile);
                }

                validate30RawProfileActivation(
                        problems, profile.getActivation(), profile.getId(), prefix, "activation", request);

                validate20RawDependencies(
                        problems, profile.getDependencies(), prefix, "dependencies.dependency.", request);

                if (profile.getDependencyManagement() != null) {
                    validate20RawDependencies(
                            problems,
                            profile.getDependencyManagement().getDependencies(),
                            prefix,
                            "dependencyManagement.dependencies.dependency.",
                            request);
                }

                validateRawRepositories(
                        problems, profile.getRepositories(), prefix, "repositories.repository.", request);

                validateRawRepositories(
                        problems,
                        profile.getPluginRepositories(),
                        prefix,
                        "pluginRepositories.pluginRepository.",
                        request);

                BuildBase buildBase = profile.getBuild();
                if (buildBase != null) {
                    validate20RawPlugins(problems, buildBase.getPlugins(), prefix, "plugins.plugin.", request);

                    PluginManagement mgmt = buildBase.getPluginManagement();
                    if (mgmt != null) {
                        validate20RawPlugins(
                                problems, mgmt.getPlugins(), prefix, "pluginManagement.plugins.plugin.", request);
                    }
                }
            }
        }
    }

    @Override
    public void validateRawModel(Model ma, ModelBuildingRequest request, ModelProblemCollector problems) {
        org.apache.maven.api.model.Model m = ma.getDelegate();

        Parent parent = m.getParent();

        if (parent != null) {
            validateStringNotEmpty(
                    "parent.version", problems, Severity.FATAL, Version.BASE, parent.getVersion(), parent);
        }
    }

    private void validate30RawProfileActivation(
            ModelProblemCollector problems,
            Activation activation,
            String sourceHint,
            String prefix,
            String fieldName,
            ModelBuildingRequest request) {
        if (activation == null) {
            return;
        }

        ActivationFile file = activation.getFile();

        if (file != null) {
            String path;
            boolean missing;

            if (file.getExists() != null && !file.getExists().isEmpty()) {
                path = file.getExists();
                missing = false;
            } else if (file.getMissing() != null && !file.getMissing().isEmpty()) {
                path = file.getMissing();
                missing = true;
            } else {
                return;
            }

            if (path.contains("${project.basedir}")) {
                addViolation(
                        problems,
                        Severity.WARNING,
                        Version.V30,
                        prefix + fieldName + (missing ? ".file.missing" : ".file.exists"),
                        null,
                        "Failed to interpolate file location " + path + " for profile " + sourceHint
                                + ": ${project.basedir} expression not supported during profile activation, "
                                + "use ${basedir} instead",
                        file.getLocation(missing ? "missing" : "exists"));
            } else if (hasProjectExpression(path)) {
                addViolation(
                        problems,
                        Severity.WARNING,
                        Version.V30,
                        prefix + fieldName + (missing ? ".file.missing" : ".file.exists"),
                        null,
                        "Failed to interpolate file location " + path + " for profile " + sourceHint
                                + ": ${project.*} expressions are not supported during profile activation",
                        file.getLocation(missing ? "missing" : "exists"));
            }
        }
    }

    private void validate20RawPlugins(
            ModelProblemCollector problems,
            List<Plugin> plugins,
            String prefix,
            String prefix2,
            ModelBuildingRequest request) {
        Severity errOn31 = getSeverity(request, ModelBuildingRequest.VALIDATION_LEVEL_MAVEN_3_1);

        Map<String, Plugin> index = new HashMap<>();

        for (Plugin plugin : plugins) {
            if (plugin.getGroupId() == null
                    || (plugin.getGroupId() != null
                            && plugin.getGroupId().trim().isEmpty())) {
                addViolation(
                        problems,
                        Severity.FATAL,
                        Version.V20,
                        prefix + prefix2 + "(groupId:artifactId)",
                        null,
                        "groupId of a plugin must be defined. ",
                        plugin);
            }

            if (plugin.getArtifactId() == null
                    || (plugin.getArtifactId() != null
                            && plugin.getArtifactId().trim().isEmpty())) {
                addViolation(
                        problems,
                        Severity.FATAL,
                        Version.V20,
                        prefix + prefix2 + "(groupId:artifactId)",
                        null,
                        "artifactId of a plugin must be defined. ",
                        plugin);
            }

            // This will catch cases like <version></version> or <version/>
            if (plugin.getVersion() != null && plugin.getVersion().trim().isEmpty()) {
                addViolation(
                        problems,
                        Severity.FATAL,
                        Version.V20,
                        prefix + prefix2 + "(groupId:artifactId)",
                        null,
                        "version of a plugin must be defined. ",
                        plugin);
            }

            String key = plugin.getKey();

            Plugin existing = index.get(key);

            if (existing != null) {
                addViolation(
                        problems,
                        errOn31,
                        Version.V20,
                        prefix + prefix2 + "(groupId:artifactId)",
                        null,
                        "must be unique but found duplicate declaration of plugin " + key,
                        plugin);
            } else {
                index.put(key, plugin);
            }

            Set<String> executionIds = new HashSet<>();

            for (PluginExecution exec : plugin.getExecutions()) {
                if (!executionIds.add(exec.getId())) {
                    addViolation(
                            problems,
                            Severity.ERROR,
                            Version.V20,
                            prefix + prefix2 + "[" + plugin.getKey() + "].executions.execution.id",
                            null,
                            "must be unique but found duplicate execution with id " + exec.getId(),
                            exec);
                }
            }
        }
    }

    @Override
    public void validateEffectiveModel(Model ma, ModelBuildingRequest request, ModelProblemCollector problems) {
        org.apache.maven.api.model.Model m = ma.getDelegate();

        validateStringNotEmpty("modelVersion", problems, Severity.ERROR, Version.BASE, m.getModelVersion(), m);

        validateCoordinateId("groupId", problems, m.getGroupId(), m);

        validateCoordinateId("artifactId", problems, m.getArtifactId(), m);

        validateStringNotEmpty("packaging", problems, Severity.ERROR, Version.BASE, m.getPackaging(), m);

        if (!m.getModules().isEmpty()) {
            if (!"pom".equals(m.getPackaging())) {
                addViolation(
                        problems,
                        Severity.ERROR,
                        Version.BASE,
                        "packaging",
                        null,
                        "with value '" + m.getPackaging() + "' is invalid. Aggregator projects "
                                + "require 'pom' as packaging.",
                        m);
            }

            for (int i = 0, n = m.getModules().size(); i < n; i++) {
                String module = m.getModules().get(i);

                boolean isBlankModule = true;
                if (module != null) {
                    for (int j = 0; j < module.length(); j++) {
                        if (!Character.isWhitespace(module.charAt(j))) {
                            isBlankModule = false;
                        }
                    }
                }

                if (isBlankModule) {
                    addViolation(
                            problems,
                            Severity.ERROR,
                            Version.BASE,
                            "modules.module[" + i + "]",
                            null,
                            "has been specified without a path to the project directory.",
                            m.getLocation("modules"));
                }
            }
        }

        validateStringNotEmpty("version", problems, Severity.ERROR, Version.BASE, m.getVersion(), m);

        Severity errOn30 = getSeverity(request, ModelBuildingRequest.VALIDATION_LEVEL_MAVEN_3_0);

        validateEffectiveDependencies(problems, m, m.getDependencies(), false, request);

        DependencyManagement mgmt = m.getDependencyManagement();
        if (mgmt != null) {
            validateEffectiveDependencies(problems, m, mgmt.getDependencies(), true, request);
        }

        if (request.getValidationLevel() >= ModelBuildingRequest.VALIDATION_LEVEL_MAVEN_2_0) {
            Severity errOn31 = getSeverity(request, ModelBuildingRequest.VALIDATION_LEVEL_MAVEN_3_1);

            validateBannedCharacters(
                    EMPTY, "version", problems, errOn31, Version.V20, m.getVersion(), null, m, ILLEGAL_VERSION_CHARS);
            validate20ProperSnapshotVersion("version", problems, errOn31, Version.V20, m.getVersion(), null, m);

            Build build = m.getBuild();
            if (build != null) {
                for (Plugin p : build.getPlugins()) {
                    validateStringNotEmpty(
                            "build.plugins.plugin.artifactId",
                            problems,
                            Severity.ERROR,
                            Version.V20,
                            p.getArtifactId(),
                            p);

                    validateStringNotEmpty(
                            "build.plugins.plugin.groupId", problems, Severity.ERROR, Version.V20, p.getGroupId(), p);

                    validate20PluginVersion(
                            "build.plugins.plugin.version", problems, p.getVersion(), p.getKey(), p, request);

                    validateBoolean(
                            "build.plugins.plugin.inherited",
                            EMPTY,
                            problems,
                            errOn30,
                            Version.V20,
                            p.getInherited(),
                            p.getKey(),
                            p);

                    validateBoolean(
                            "build.plugins.plugin.extensions",
                            EMPTY,
                            problems,
                            errOn30,
                            Version.V20,
                            p.getExtensions(),
                            p.getKey(),
                            p);

                    validate20EffectivePluginDependencies(problems, p, request);
                }

                validate20RawResources(problems, build.getResources(), "build.resources.resource.", request);

                validate20RawResources(
                        problems, build.getTestResources(), "build.testResources.testResource.", request);
            }

            Reporting reporting = m.getReporting();
            if (reporting != null) {
                for (ReportPlugin p : reporting.getPlugins()) {
                    validateStringNotEmpty(
                            "reporting.plugins.plugin.artifactId",
                            problems,
                            Severity.ERROR,
                            Version.V20,
                            p.getArtifactId(),
                            p);

                    validateStringNotEmpty(
                            "reporting.plugins.plugin.groupId",
                            problems,
                            Severity.ERROR,
                            Version.V20,
                            p.getGroupId(),
                            p);
                }
            }

            for (Repository repository : m.getRepositories()) {
                validate20EffectiveRepository(problems, repository, "repositories.repository.", request);
            }

            for (Repository repository : m.getPluginRepositories()) {
                validate20EffectiveRepository(problems, repository, "pluginRepositories.pluginRepository.", request);
            }

            DistributionManagement distMgmt = m.getDistributionManagement();
            if (distMgmt != null) {
                if (distMgmt.getStatus() != null) {
                    addViolation(
                            problems,
                            Severity.ERROR,
                            Version.V20,
                            "distributionManagement.status",
                            null,
                            "must not be specified.",
                            distMgmt);
                }

                validate20EffectiveRepository(
                        problems, distMgmt.getRepository(), "distributionManagement.repository.", request);
                validate20EffectiveRepository(
                        problems,
                        distMgmt.getSnapshotRepository(),
                        "distributionManagement.snapshotRepository.",
                        request);
            }
        }
    }

    private void validate20RawDependencies(
            ModelProblemCollector problems,
            List<Dependency> dependencies,
            String prefix,
            String prefix2,
            ModelBuildingRequest request) {
        Severity errOn30 = getSeverity(request, ModelBuildingRequest.VALIDATION_LEVEL_MAVEN_3_0);
        Severity errOn31 = getSeverity(request, ModelBuildingRequest.VALIDATION_LEVEL_MAVEN_3_1);

        Map<String, Dependency> index = new HashMap<>();

        for (Dependency dependency : dependencies) {
            String key = dependency.getManagementKey();

            if ("import".equals(dependency.getScope())) {
                if (!"pom".equals(dependency.getType())) {
                    addViolation(
                            problems,
                            Severity.WARNING,
                            Version.V20,
                            prefix + prefix2 + "type",
                            key,
                            "must be 'pom' to import the managed dependencies.",
                            dependency);
                } else if (dependency.getClassifier() != null
                        && !dependency.getClassifier().isEmpty()) {
                    addViolation(
                            problems,
                            errOn30,
                            Version.V20,
                            prefix + prefix2 + "classifier",
                            key,
                            "must be empty, imported POM cannot have a classifier.",
                            dependency);
                }
            } else if ("system".equals(dependency.getScope())) {

                if (request.getValidationLevel() >= ModelBuildingRequest.VALIDATION_LEVEL_MAVEN_3_1) {
                    addViolation(
                            problems,
                            Severity.WARNING,
                            Version.V31,
                            prefix + prefix2 + "scope",
                            key,
                            "declares usage of deprecated 'system' scope ",
                            dependency);
                }

                String sysPath = dependency.getSystemPath();
                if (sysPath != null && !sysPath.isEmpty()) {
                    if (!hasExpression(sysPath)) {
                        addViolation(
                                problems,
                                Severity.WARNING,
                                Version.V20,
                                prefix + prefix2 + "systemPath",
                                key,
                                "should use a variable instead of a hard-coded path " + sysPath,
                                dependency);
                    } else if (sysPath.contains("${basedir}") || sysPath.contains("${project.basedir}")) {
                        addViolation(
                                problems,
                                Severity.WARNING,
                                Version.V20,
                                prefix + prefix2 + "systemPath",
                                key,
                                "should not point at files within the project directory, " + sysPath
                                        + " will be unresolvable by dependent projects",
                                dependency);
                    }
                }
            }

            if (equals("LATEST", dependency.getVersion()) || equals("RELEASE", dependency.getVersion())) {
                addViolation(
                        problems,
                        Severity.WARNING,
                        Version.BASE,
                        prefix + prefix2 + "version",
                        key,
                        "is either LATEST or RELEASE (both of them are being deprecated)",
                        dependency);
            }

            Dependency existing = index.get(key);

            if (existing != null) {
                String msg;
                if (equals(existing.getVersion(), dependency.getVersion())) {
                    msg = "duplicate declaration of version " + Objects.toString(dependency.getVersion(), "(?)");
                } else {
                    msg = "version " + Objects.toString(existing.getVersion(), "(?)") + " vs "
                            + Objects.toString(dependency.getVersion(), "(?)");
                }

                addViolation(
                        problems,
                        errOn31,
                        Version.V20,
                        prefix + prefix2 + "(groupId:artifactId:type:classifier)",
                        null,
                        "must be unique: " + key + " -> " + msg,
                        dependency);
            } else {
                index.put(key, dependency);
            }
        }
    }

    private void validate20RawDependenciesSelfReferencing(
            ModelProblemCollector problems,
            org.apache.maven.api.model.Model m,
            List<Dependency> dependencies,
            String prefix,
            ModelBuildingRequest request) {
        // We only check for groupId/artifactId/version/classifier cause if there is another
        // module with the same groupId/artifactId/version/classifier this will fail the build
        // earlier like "Project '...' is duplicated in the reactor.
        // So it is sufficient to check only groupId/artifactId/version/classifier and not the
        // packaging type.
        for (Dependency dependency : dependencies) {
            String key = dependency.getGroupId() + ":" + dependency.getArtifactId() + ":" + dependency.getVersion()
                    + (dependency.getClassifier() != null ? ":" + dependency.getClassifier() : EMPTY);
            String mKey = m.getGroupId() + ":" + m.getArtifactId() + ":" + m.getVersion();
            if (key.equals(mKey)) {
                // This means a module which is build has a dependency which has the same
                // groupId, artifactId, version and classifier coordinates. This is in consequence
                // a self reference or in other words a circular reference which can not being resolved.
                addViolation(
                        problems,
                        Severity.FATAL,
                        Version.V31,
                        prefix + "[" + key + "]",
                        key,
                        "is referencing itself.",
                        dependency);
            }
        }
    }

    private void validateEffectiveDependencies(
            ModelProblemCollector problems,
            org.apache.maven.api.model.Model m,
            List<Dependency> dependencies,
            boolean management,
            ModelBuildingRequest request) {
        Severity errOn30 = getSeverity(request, ModelBuildingRequest.VALIDATION_LEVEL_MAVEN_3_0);

        String prefix = management ? "dependencyManagement.dependencies.dependency." : "dependencies.dependency.";

        for (Dependency d : dependencies) {
            validateEffectiveDependency(problems, d, management, prefix, request);

            if (request.getValidationLevel() >= ModelBuildingRequest.VALIDATION_LEVEL_MAVEN_2_0) {
                validateBoolean(
                        prefix, "optional", problems, errOn30, Version.V20, d.getOptional(), d.getManagementKey(), d);

                if (!management) {
                    validateVersion(
                            prefix, "version", problems, errOn30, Version.V20, d.getVersion(), d.getManagementKey(), d);

                    /*
                     * TODO Extensions like Flex Mojos use custom scopes like "merged", "internal", "external", etc. In
                     * order to don't break backward-compat with those, only warn but don't error out.
                     */
                    validateEnum(
                            prefix,
                            "scope",
                            problems,
                            Severity.WARNING,
                            Version.V20,
                            d.getScope(),
                            d.getManagementKey(),
                            d,
                            "provided",
                            "compile",
                            "runtime",
                            "test",
                            "system");

                    validateEffectiveModelAgainstDependency(prefix, problems, m, d, request);
                } else {
                    validateEnum(
                            prefix,
                            "scope",
                            problems,
                            Severity.WARNING,
                            Version.V20,
                            d.getScope(),
                            d.getManagementKey(),
                            d,
                            "provided",
                            "compile",
                            "runtime",
                            "test",
                            "system",
                            "import");
                }
            }
        }
    }

    private void validateEffectiveModelAgainstDependency(
            String prefix,
            ModelProblemCollector problems,
            org.apache.maven.api.model.Model m,
            Dependency d,
            ModelBuildingRequest request) {
        String key = d.getGroupId() + ":" + d.getArtifactId() + ":" + d.getVersion()
                + (d.getClassifier() != null ? ":" + d.getClassifier() : EMPTY);
        String mKey = m.getGroupId() + ":" + m.getArtifactId() + ":" + m.getVersion();
        if (key.equals(mKey)) {
            // This means a module which is build has a dependency which has the same
            // groupId, artifactId, version and classifier coordinates. This is in consequence
            // a self reference or in other words a circular reference which can not being resolved.
            addViolation(
                    problems, Severity.FATAL, Version.V31, prefix + "[" + key + "]", key, "is referencing itself.", d);
        }
    }

    private void validate20EffectivePluginDependencies(
            ModelProblemCollector problems, Plugin plugin, ModelBuildingRequest request) {
        List<Dependency> dependencies = plugin.getDependencies();

        if (!dependencies.isEmpty()) {
            String prefix = "build.plugins.plugin[" + plugin.getKey() + "].dependencies.dependency.";

            Severity errOn30 = getSeverity(request, ModelBuildingRequest.VALIDATION_LEVEL_MAVEN_3_0);

            for (Dependency d : dependencies) {
                validateEffectiveDependency(problems, d, false, prefix, request);

                validateVersion(
                        prefix, "version", problems, errOn30, Version.BASE, d.getVersion(), d.getManagementKey(), d);

                validateEnum(
                        prefix,
                        "scope",
                        problems,
                        errOn30,
                        Version.BASE,
                        d.getScope(),
                        d.getManagementKey(),
                        d,
                        "compile",
                        "runtime",
                        "system");
            }
        }
    }

    private void validateEffectiveDependency(
            ModelProblemCollector problems,
            Dependency d,
            boolean management,
            String prefix,
            ModelBuildingRequest request) {
        validateCoordinateId(
                prefix,
                "artifactId",
                problems,
                Severity.ERROR,
                Version.BASE,
                d.getArtifactId(),
                d.getManagementKey(),
                d);

        validateCoordinateId(
                prefix, "groupId", problems, Severity.ERROR, Version.BASE, d.getGroupId(), d.getManagementKey(), d);

        if (!management) {
            validateStringNotEmpty(
                    prefix, "type", problems, Severity.ERROR, Version.BASE, d.getType(), d.getManagementKey(), d);

            validateDependencyVersion(problems, d, prefix);
        }

        if ("system".equals(d.getScope())) {
            String systemPath = d.getSystemPath();

            if (systemPath == null || systemPath.isEmpty()) {
                addViolation(
                        problems,
                        Severity.ERROR,
                        Version.BASE,
                        prefix + "systemPath",
                        d.getManagementKey(),
                        "is missing.",
                        d);
            } else {
                File sysFile = new File(systemPath);
                if (!sysFile.isAbsolute()) {
                    addViolation(
                            problems,
                            Severity.ERROR,
                            Version.BASE,
                            prefix + "systemPath",
                            d.getManagementKey(),
                            "must specify an absolute path but is " + systemPath,
                            d);
                } else if (!sysFile.isFile()) {
                    String msg = "refers to a non-existing file " + sysFile.getAbsolutePath();
                    systemPath = systemPath.replace('/', File.separatorChar).replace('\\', File.separatorChar);
                    String jdkHome =
                            request.getSystemProperties().getProperty("java.home", EMPTY) + File.separator + "..";
                    if (systemPath.startsWith(jdkHome)) {
                        msg += ". Please verify that you run Maven using a JDK and not just a JRE.";
                    }
                    addViolation(
                            problems,
                            Severity.WARNING,
                            Version.BASE,
                            prefix + "systemPath",
                            d.getManagementKey(),
                            msg,
                            d);
                }
            }
        } else if (d.getSystemPath() != null && !d.getSystemPath().isEmpty()) {
            addViolation(
                    problems,
                    Severity.ERROR,
                    Version.BASE,
                    prefix + "systemPath",
                    d.getManagementKey(),
                    "must be omitted. This field may only be specified for a dependency with system scope.",
                    d);
        }

        if (request.getValidationLevel() >= ModelBuildingRequest.VALIDATION_LEVEL_MAVEN_2_0) {
            for (Exclusion exclusion : d.getExclusions()) {
                if (request.getValidationLevel() < ModelBuildingRequest.VALIDATION_LEVEL_MAVEN_3_0) {
                    validateCoordinateId(
                            prefix,
                            "exclusions.exclusion.groupId",
                            problems,
                            Severity.WARNING,
                            Version.V20,
                            exclusion.getGroupId(),
                            d.getManagementKey(),
                            exclusion);

                    validateCoordinateId(
                            prefix,
                            "exclusions.exclusion.artifactId",
                            problems,
                            Severity.WARNING,
                            Version.V20,
                            exclusion.getArtifactId(),
                            d.getManagementKey(),
                            exclusion);
                } else {
                    validateCoordinateIdWithWildcards(
                            prefix,
                            "exclusions.exclusion.groupId",
                            problems,
                            Severity.WARNING,
                            Version.V30,
                            exclusion.getGroupId(),
                            d.getManagementKey(),
                            exclusion);

                    validateCoordinateIdWithWildcards(
                            prefix,
                            "exclusions.exclusion.artifactId",
                            problems,
                            Severity.WARNING,
                            Version.V30,
                            exclusion.getArtifactId(),
                            d.getManagementKey(),
                            exclusion);
                }
            }
        }
    }

    /**
     * @since 3.2.4
     */
    protected void validateDependencyVersion(ModelProblemCollector problems, Dependency d, String prefix) {
        validateStringNotEmpty(
                prefix, "version", problems, Severity.ERROR, Version.BASE, d.getVersion(), d.getManagementKey(), d);
    }

    private void validateRawRepositories(
            ModelProblemCollector problems,
            List<Repository> repositories,
            String prefix,
            String prefix2,
            ModelBuildingRequest request) {
        Map<String, Repository> index = new HashMap<>();

        for (Repository repository : repositories) {
            validateStringNotEmpty(
                    prefix, prefix2, "id", problems, Severity.ERROR, Version.V20, repository.getId(), null, repository);

            if (validateStringNotEmpty(
                    prefix,
                    prefix2,
                    "[" + repository.getId() + "].url",
                    problems,
                    Severity.ERROR,
                    Version.V20,
                    repository.getUrl(),
                    null,
                    repository)) {
                // only allow ${basedir} and ${project.basedir}
                Matcher m = EXPRESSION_NAME_PATTERN.matcher(repository.getUrl());
                while (m.find()) {
                    if (!("basedir".equals(m.group(1)) || "project.basedir".equals(m.group(1)))) {
                        validateStringNoExpression(
                                prefix + prefix2 + "[" + repository.getId() + "].url",
                                problems,
                                Severity.ERROR,
                                Version.V40,
                                repository.getUrl(),
                                repository);
                        break;
                    }
                }
            }

            String key = repository.getId();

            Repository existing = index.get(key);

            if (existing != null) {
                Severity errOn30 = getSeverity(request, ModelBuildingRequest.VALIDATION_LEVEL_MAVEN_3_0);

                addViolation(
                        problems,
                        errOn30,
                        Version.V20,
                        prefix + prefix2 + "id",
                        null,
                        "must be unique: " + repository.getId() + " -> " + existing.getUrl() + " vs "
                                + repository.getUrl(),
                        repository);
            } else {
                index.put(key, repository);
            }
        }
    }

    private void validate20EffectiveRepository(
            ModelProblemCollector problems, Repository repository, String prefix, ModelBuildingRequest request) {
        if (repository != null) {
            Severity errOn31 = getSeverity(request, ModelBuildingRequest.VALIDATION_LEVEL_MAVEN_3_1);

            validateBannedCharacters(
                    prefix,
                    "id",
                    problems,
                    errOn31,
                    Version.V20,
                    repository.getId(),
                    null,
                    repository,
                    ILLEGAL_REPO_ID_CHARS);

            if ("local".equals(repository.getId())) {
                addViolation(
                        problems,
                        errOn31,
                        Version.V20,
                        prefix + "id",
                        null,
                        "must not be 'local'" + ", this identifier is reserved for the local repository"
                                + ", using it for other repositories will corrupt your repository metadata.",
                        repository);
            }

            if ("legacy".equals(repository.getLayout())) {
                addViolation(
                        problems,
                        Severity.WARNING,
                        Version.V20,
                        prefix + "layout",
                        repository.getId(),
                        "uses the unsupported value 'legacy', artifact resolution might fail.",
                        repository);
            }
        }
    }

    private void validate20RawResources(
            ModelProblemCollector problems, List<Resource> resources, String prefix, ModelBuildingRequest request) {
        Severity errOn30 = getSeverity(request, ModelBuildingRequest.VALIDATION_LEVEL_MAVEN_3_0);

        for (Resource resource : resources) {
            validateStringNotEmpty(
                    prefix,
                    "directory",
                    problems,
                    Severity.ERROR,
                    Version.V20,
                    resource.getDirectory(),
                    null,
                    resource);

            validateBoolean(
                    prefix,
                    "filtering",
                    problems,
                    errOn30,
                    Version.V20,
                    resource.getFiltering(),
                    resource.getDirectory(),
                    resource);
        }
    }

    // ----------------------------------------------------------------------
    // Field validation
    // ----------------------------------------------------------------------

    private boolean validateCoordinateId(
            String fieldName, ModelProblemCollector problems, String id, InputLocationTracker tracker) {
        return validateCoordinateId(EMPTY, fieldName, problems, Severity.ERROR, Version.BASE, id, null, tracker);
    }

    @SuppressWarnings("checkstyle:parameternumber")
    private boolean validateCoordinateId(
            String prefix,
            String fieldName,
            ModelProblemCollector problems,
            Severity severity,
            Version version,
            String id,
            String sourceHint,
            InputLocationTracker tracker) {
        if (validCoordinateIds.contains(id)) {
            return true;
        }
        if (!validateStringNotEmpty(prefix, fieldName, problems, severity, version, id, sourceHint, tracker)) {
            return false;
        } else {
            if (!isValidCoordinateId(id)) {
                addViolation(
                        problems,
                        severity,
                        version,
                        prefix + fieldName,
                        sourceHint,
                        "with value '" + id + "' does not match a valid coordinate id pattern.",
                        tracker);
                return false;
            }
            validCoordinateIds.add(id);
            return true;
        }
    }

    private boolean isValidCoordinateId(String id) {
        for (int i = 0; i < id.length(); i++) {
            char c = id.charAt(i);
            if (!isValidCoordinateIdCharacter(c)) {
                return false;
            }
        }
        return true;
    }

    private boolean isValidCoordinateIdCharacter(char c) {
        return c >= 'a' && c <= 'z' || c >= 'A' && c <= 'Z' || c >= '0' && c <= '9' || c == '-' || c == '_' || c == '.';
    }

    @SuppressWarnings("checkstyle:parameternumber")
    private boolean validateProfileId(
            String prefix,
            String fieldName,
            ModelProblemCollector problems,
            Severity severity,
            Version version,
            String id,
            String sourceHint,
            InputLocationTracker tracker) {
        if (validProfileIds.contains(id)) {
            return true;
        }
        if (!validateStringNotEmpty(prefix, fieldName, problems, severity, version, id, sourceHint, tracker)) {
            return false;
        } else {
            if (!isValidProfileId(id)) {
                addViolation(
                        problems,
                        severity,
                        version,
                        prefix + fieldName,
                        sourceHint,
                        "with value '" + id + "' does not match a valid profile id pattern.",
                        tracker);
                return false;
            }
            validProfileIds.add(id);
            return true;
        }
    }

    private boolean isValidProfileId(String id) {
        switch (id.charAt(0)) { // avoid first character that has special CLI meaning in "mvn -P xxx"
            case '+': // activate
            case '-': // deactivate
            case '!': // deactivate
            case '?': // optional
                return false;
            default:
        }
        return true;
    }

    @SuppressWarnings("checkstyle:parameternumber")
    private boolean validateCoordinateIdWithWildcards(
            String prefix,
            String fieldName,
            ModelProblemCollector problems,
            Severity severity,
            Version version,
            String id,
            String sourceHint,
            InputLocationTracker tracker) {
        if (!validateStringNotEmpty(prefix, fieldName, problems, severity, version, id, sourceHint, tracker)) {
            return false;
        } else {
            if (!isValidCoordinateIdWithWildCards(id)) {
                addViolation(
                        problems,
                        severity,
                        version,
                        prefix + fieldName,
                        sourceHint,
                        "with value '" + id + "' does not match a valid coordinate id pattern.",
                        tracker);
                return false;
            }
            return true;
        }
    }

    private boolean isValidCoordinateIdWithWildCards(String id) {
        for (int i = 0; i < id.length(); i++) {
            char c = id.charAt(i);
            if (!isValidCoordinateIdWithWildCardCharacter(c)) {
                return false;
            }
        }
        return true;
    }

    private boolean isValidCoordinateIdWithWildCardCharacter(char c) {
        return isValidCoordinateIdCharacter(c) || c == '?' || c == '*';
    }

    private boolean validateStringNoExpression(
            String fieldName,
            ModelProblemCollector problems,
            Severity severity,
            Version version,
            String string,
            InputLocationTracker tracker) {
        if (!hasExpression(string)) {
            return true;
        }

        addViolation(
                problems,
                severity,
                version,
                fieldName,
                null,
                "contains an expression but should be a constant.",
                tracker);

        return false;
    }

    private boolean validateVersionNoExpression(
            String fieldName,
            ModelProblemCollector problems,
            Severity severity,
            Version version,
            String string,
            InputLocationTracker tracker) {
        if (!hasExpression(string)) {
            return true;
        }

        Matcher m = EXPRESSION_NAME_PATTERN.matcher(string.trim());
        while (m.find()) {
            String property = m.group(1);
            if (!versionProcessor.isValidProperty(property)) {
                addViolation(
                        problems,
                        severity,
                        version,
                        fieldName,
                        null,
                        "contains an expression but should be a constant.",
                        tracker);

                return false;
            }
        }

        return true;
    }

    private boolean hasExpression(String value) {
        return value != null && value.contains("${");
    }

    private boolean hasProjectExpression(String value) {
        return value != null && value.contains("${project.");
    }

    private boolean validateStringNotEmpty(
            String fieldName,
            ModelProblemCollector problems,
            Severity severity,
            Version version,
            String string,
            InputLocationTracker tracker) {
        return validateStringNotEmpty(EMPTY, fieldName, problems, severity, version, string, null, tracker);
    }

    /**
     * Asserts:
     * <p/>
     * <ul>
     * <li><code>string != null</code>
     * <li><code>string.length > 0</code>
     * </ul>
     */
    @SuppressWarnings("checkstyle:parameternumber")
    private boolean validateStringNotEmpty(
            String prefix,
            String prefix2,
            String fieldName,
            ModelProblemCollector problems,
            Severity severity,
            Version version,
            String string,
            String sourceHint,
            InputLocationTracker tracker) {
        if (!validateNotNull(prefix, prefix2, fieldName, problems, severity, version, string, sourceHint, tracker)) {
            return false;
        }

        if (!string.isEmpty()) {
            return true;
        }

        addViolation(problems, severity, version, prefix + prefix2 + fieldName, sourceHint, "is missing.", tracker);

        return false;
    }

    /**
     * Asserts:
     * <p/>
     * <ul>
     * <li><code>string != null</code>
     * <li><code>string.length > 0</code>
     * </ul>
     */
    @SuppressWarnings("checkstyle:parameternumber")
    private boolean validateStringNotEmpty(
            String prefix,
            String fieldName,
            ModelProblemCollector problems,
            Severity severity,
            Version version,
            String string,
            String sourceHint,
            InputLocationTracker tracker) {
        if (!validateNotNull(prefix, fieldName, problems, severity, version, string, sourceHint, tracker)) {
            return false;
        }

        if (string.length() > 0) {
            return true;
        }

        addViolation(problems, severity, version, prefix + fieldName, sourceHint, "is missing.", tracker);

        return false;
    }

    /**
     * Asserts:
     * <p/>
     * <ul>
     * <li><code>string != null</code>
     * </ul>
     */
    @SuppressWarnings("checkstyle:parameternumber")
    private boolean validateNotNull(
            String prefix,
            String fieldName,
            ModelProblemCollector problems,
            Severity severity,
            Version version,
            Object object,
            String sourceHint,
            InputLocationTracker tracker) {
        if (object != null) {
            return true;
        }

        addViolation(problems, severity, version, prefix + fieldName, sourceHint, "is missing.", tracker);

        return false;
    }

    /**
     * Asserts:
     * <p/>
     * <ul>
     * <li><code>string != null</code>
     * </ul>
     */
    @SuppressWarnings("checkstyle:parameternumber")
    private boolean validateNotNull(
            String prefix,
            String prefix2,
            String fieldName,
            ModelProblemCollector problems,
            Severity severity,
            Version version,
            Object object,
            String sourceHint,
            InputLocationTracker tracker) {
        if (object != null) {
            return true;
        }

        addViolation(problems, severity, version, prefix + prefix2 + fieldName, sourceHint, "is missing.", tracker);

        return false;
    }

    @SuppressWarnings("checkstyle:parameternumber")
    private boolean validateBoolean(
            String prefix,
            String fieldName,
            ModelProblemCollector problems,
            Severity severity,
            Version version,
            String string,
            String sourceHint,
            InputLocationTracker tracker) {
        if (string == null || string.length() <= 0) {
            return true;
        }

        if ("true".equalsIgnoreCase(string) || "false".equalsIgnoreCase(string)) {
            return true;
        }

        addViolation(
                problems,
                severity,
                version,
                prefix + fieldName,
                sourceHint,
                "must be 'true' or 'false' but is '" + string + "'.",
                tracker);

        return false;
    }

    @SuppressWarnings("checkstyle:parameternumber")
    private boolean validateEnum(
            String prefix,
            String fieldName,
            ModelProblemCollector problems,
            Severity severity,
            Version version,
            String string,
            String sourceHint,
            InputLocationTracker tracker,
            String... validValues) {
        if (string == null || string.length() <= 0) {
            return true;
        }

        List<String> values = Arrays.asList(validValues);

        if (values.contains(string)) {
            return true;
        }

        addViolation(
                problems,
                severity,
                version,
                prefix + fieldName,
                sourceHint,
                "must be one of " + values + " but is '" + string + "'.",
                tracker);

        return false;
    }

    @SuppressWarnings("checkstyle:parameternumber")
    private boolean validateModelVersion(
            ModelProblemCollector problems, String string, InputLocationTracker tracker, String... validVersions) {
        if (string == null || string.length() <= 0) {
            return true;
        }

        List<String> values = Arrays.asList(validVersions);

        if (values.contains(string)) {
            return true;
        }

        boolean newerThanAll = true;
        boolean olderThanAll = true;
        for (String validValue : validVersions) {
            final int comparison = compareModelVersions(validValue, string);
            newerThanAll = newerThanAll && comparison < 0;
            olderThanAll = olderThanAll && comparison > 0;
        }

        if (newerThanAll) {
            addViolation(
                    problems,
                    Severity.FATAL,
                    Version.V20,
                    "modelVersion",
                    null,
                    "of '" + string + "' is newer than the versions supported by this version of Maven: " + values
                            + ". Building this project requires a newer version of Maven.",
                    tracker);

        } else if (olderThanAll) {
            // note this will not be hit for Maven 1.x project.xml as it is an incompatible schema
            addViolation(
                    problems,
                    Severity.FATAL,
                    Version.V20,
                    "modelVersion",
                    null,
                    "of '" + string + "' is older than the versions supported by this version of Maven: " + values
                            + ". Building this project requires an older version of Maven.",
                    tracker);

        } else {
            addViolation(
                    problems,
                    Severity.ERROR,
                    Version.V20,
                    "modelVersion",
                    null,
                    "must be one of " + values + " but is '" + string + "'.",
                    tracker);
        }

        return false;
    }

    /**
     * Compares two model versions.
     *
     * @param first the first version.
     * @param second the second version.
     * @return negative if the first version is newer than the second version, zero if they are the same or positive if
     * the second version is the newer.
     */
    private static int compareModelVersions(String first, String second) {
        // we use a dedicated comparator because we control our model version scheme.
<<<<<<< HEAD
        String[] firstSegments = first.split("\\.");
        String[] secondSegments = second.split("\\.");
        for (int i = 0; i < Math.min(firstSegments.length, secondSegments.length); i++) {
            int result = Long.valueOf(firstSegments[i]).compareTo(Long.valueOf(secondSegments[i]));
=======
        String[] firstSegments = StringUtils.split(first, ".");
        String[] secondSegments = StringUtils.split(second, ".");
        for (int i = 0; i < Math.max(firstSegments.length, secondSegments.length); i++) {
            int result = Long.valueOf(i < firstSegments.length ? firstSegments[i] : "0")
                    .compareTo(Long.valueOf(i < secondSegments.length ? secondSegments[i] : "0"));
>>>>>>> b0170a61
            if (result != 0) {
                return result;
            }
        }
        return 0;
    }

    @SuppressWarnings("checkstyle:parameternumber")
    private boolean validateBannedCharacters(
            String prefix,
            String fieldName,
            ModelProblemCollector problems,
            Severity severity,
            Version version,
            String string,
            String sourceHint,
            InputLocationTracker tracker,
            String banned) {
        if (string != null) {
            for (int i = string.length() - 1; i >= 0; i--) {
                if (banned.indexOf(string.charAt(i)) >= 0) {
                    addViolation(
                            problems,
                            severity,
                            version,
                            prefix + fieldName,
                            sourceHint,
                            "must not contain any of these characters " + banned + " but found " + string.charAt(i),
                            tracker);
                    return false;
                }
            }
        }

        return true;
    }

    @SuppressWarnings("checkstyle:parameternumber")
    private boolean validateVersion(
            String prefix,
            String fieldName,
            ModelProblemCollector problems,
            Severity severity,
            Version version,
            String string,
            String sourceHint,
            InputLocationTracker tracker) {
        if (string == null || string.length() <= 0) {
            return true;
        }

        if (hasExpression(string)) {
            addViolation(
                    problems,
                    severity,
                    version,
                    prefix + fieldName,
                    sourceHint,
                    "must be a valid version but is '" + string + "'.",
                    tracker);
            return false;
        }

        return validateBannedCharacters(
                prefix, fieldName, problems, severity, version, string, sourceHint, tracker, ILLEGAL_VERSION_CHARS);
    }

    private boolean validate20ProperSnapshotVersion(
            String fieldName,
            ModelProblemCollector problems,
            Severity severity,
            Version version,
            String string,
            String sourceHint,
            InputLocationTracker tracker) {
        if (string == null || string.length() <= 0) {
            return true;
        }

        if (string.endsWith("SNAPSHOT") && !string.endsWith("-SNAPSHOT")) {
            addViolation(
                    problems,
                    severity,
                    version,
                    fieldName,
                    sourceHint,
                    "uses an unsupported snapshot version format, should be '*-SNAPSHOT' instead.",
                    tracker);
            return false;
        }

        return true;
    }

    private boolean validate20PluginVersion(
            String fieldName,
            ModelProblemCollector problems,
            String string,
            String sourceHint,
            InputLocationTracker tracker,
            ModelBuildingRequest request) {
        if (string == null) {
            // NOTE: The check for missing plugin versions is handled directly by the model builder
            return true;
        }

        Severity errOn30 = getSeverity(request, ModelBuildingRequest.VALIDATION_LEVEL_MAVEN_3_0);

        if (!validateVersion(EMPTY, fieldName, problems, errOn30, Version.V20, string, sourceHint, tracker)) {
            return false;
        }

        if (string.length() <= 0 || "RELEASE".equals(string) || "LATEST".equals(string)) {
            addViolation(
                    problems,
                    errOn30,
                    Version.V20,
                    fieldName,
                    sourceHint,
                    "must be a valid version but is '" + string + "'.",
                    tracker);
            return false;
        }

        return true;
    }

    private static void addViolation(
            ModelProblemCollector problems,
            Severity severity,
            Version version,
            String fieldName,
            String sourceHint,
            String message,
            InputLocationTracker tracker) {
        StringBuilder buffer = new StringBuilder(256);
        buffer.append('\'').append(fieldName).append('\'');

        if (sourceHint != null) {
            buffer.append(" for ").append(sourceHint);
        }

        buffer.append(' ').append(message);

        problems.add(new ModelProblemCollectorRequest(severity, version)
                .setMessage(buffer.toString())
                .setLocation(getLocation(fieldName, tracker)));
    }

    private static org.apache.maven.model.InputLocation getLocation(String fieldName, InputLocationTracker tracker) {
        InputLocation location = null;

        if (tracker != null) {
            if (fieldName != null) {
                Object key = fieldName;

                int idx = fieldName.lastIndexOf('.');
                if (idx >= 0) {
                    fieldName = fieldName.substring(idx + 1);
                    key = fieldName;
                }

                if (fieldName.endsWith("]")) {
                    key = fieldName.substring(fieldName.lastIndexOf('[') + 1, fieldName.length() - 1);
                    try {
                        key = Integer.valueOf(key.toString());
                    } catch (NumberFormatException e) {
                        // use key as is
                    }
                }

                location = tracker.getLocation(key);
            }

            if (location == null) {
                location = tracker.getLocation(EMPTY);
            }
        }

        return location != null ? new org.apache.maven.model.InputLocation(location) : null;
    }

    private static boolean equals(String s1, String s2) {
        String c1 = s1 == null ? "" : s1.trim();
        String c2 = s2 == null ? "" : s2.trim();
        return c1.equals(c2);
    }

    private static Severity getSeverity(ModelBuildingRequest request, int errorThreshold) {
        return getSeverity(request.getValidationLevel(), errorThreshold);
    }

    private static Severity getSeverity(int validationLevel, int errorThreshold) {
        if (validationLevel < errorThreshold) {
            return Severity.WARNING;
        } else {
            return Severity.ERROR;
        }
    }
}<|MERGE_RESOLUTION|>--- conflicted
+++ resolved
@@ -1539,18 +1539,11 @@
      */
     private static int compareModelVersions(String first, String second) {
         // we use a dedicated comparator because we control our model version scheme.
-<<<<<<< HEAD
-        String[] firstSegments = first.split("\\.");
-        String[] secondSegments = second.split("\\.");
-        for (int i = 0; i < Math.min(firstSegments.length, secondSegments.length); i++) {
-            int result = Long.valueOf(firstSegments[i]).compareTo(Long.valueOf(secondSegments[i]));
-=======
         String[] firstSegments = StringUtils.split(first, ".");
         String[] secondSegments = StringUtils.split(second, ".");
         for (int i = 0; i < Math.max(firstSegments.length, secondSegments.length); i++) {
             int result = Long.valueOf(i < firstSegments.length ? firstSegments[i] : "0")
                     .compareTo(Long.valueOf(i < secondSegments.length ? secondSegments[i] : "0"));
->>>>>>> b0170a61
             if (result != 0) {
                 return result;
             }

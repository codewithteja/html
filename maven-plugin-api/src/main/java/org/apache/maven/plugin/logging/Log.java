--- conflicted
+++ resolved
@@ -28,13 +28,7 @@
  *
  *
  */
-<<<<<<< HEAD
-public interface Log
-{
-=======
-@Deprecated
 public interface Log {
->>>>>>> 4af662f7
     /**
      * @return true if the <b>debug</b> error level is enabled
      */

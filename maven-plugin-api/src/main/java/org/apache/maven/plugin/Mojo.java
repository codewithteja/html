/*
 * Licensed to the Apache Software Foundation (ASF) under one
 * or more contributor license agreements.  See the NOTICE file
 * distributed with this work for additional information
 * regarding copyright ownership.  The ASF licenses this file
 * to you under the Apache License, Version 2.0 (the
 * "License"); you may not use this file except in compliance
 * with the License.  You may obtain a copy of the License at
 *
 *   http://www.apache.org/licenses/LICENSE-2.0
 *
 * Unless required by applicable law or agreed to in writing,
 * software distributed under the License is distributed on an
 * "AS IS" BASIS, WITHOUT WARRANTIES OR CONDITIONS OF ANY
 * KIND, either express or implied.  See the License for the
 * specific language governing permissions and limitations
 * under the License.
 */
package org.apache.maven.plugin;

import org.apache.maven.plugin.logging.Log;

/**
 * This interface forms the contract required for <code>Mojos</code> to interact with the <code>Maven</code>
 * infrastructure.<br>
 * It features an <code>execute()</code> method, which triggers the Mojo's build-process behavior, and can throw
 * a MojoExecutionException or MojoFailureException if error conditions occur.<br>
 * Also included is the <code>setLog(...)</code> method, which simply allows Maven to inject a logging mechanism which
 * will allow the Mojo to communicate to the outside world through standard Maven channels.
 *
 */
public interface Mojo {
    /** The component <code>role</code> hint for Plexus container */
    String ROLE = Mojo.class.getName();

    /**
     * Perform whatever build-process behavior this <code>Mojo</code> implements.<br>
     * This is the main trigger for the <code>Mojo</code> inside the <code>Maven</code> system, and allows
     * the <code>Mojo</code> to communicate errors.
     *
     * @throws MojoExecutionException if an unexpected problem occurs.
     * Throwing this exception causes a "BUILD ERROR" message to be displayed.
     * @throws MojoFailureException if an expected problem (such as a compilation failure) occurs.
     * Throwing this exception causes a "BUILD FAILURE" message to be displayed.
     */
    void execute() throws MojoExecutionException, MojoFailureException;

    /**
     * Inject a standard <code>Maven</code> logging mechanism to allow this <code>Mojo</code> to communicate events
     * and feedback to the user.
     *
     * @param log a new logger
     *
     */
<<<<<<< HEAD
    void setLog( Log log );
=======
    @Deprecated
    void setLog(Log log);
>>>>>>> 4af662f7

    /**
     * Furnish access to the standard Maven logging mechanism which is managed in this base class.
     *
     * @return a log4j-like logger object which allows plugins to create messages at levels of <code>"debug"</code>,
     * <code>"info"</code>, <code>"warn"</code>, and <code>"error"</code>.
     */
    Log getLog();
}<|MERGE_RESOLUTION|>--- conflicted
+++ resolved
@@ -52,12 +52,7 @@
      * @param log a new logger
      *
      */
-<<<<<<< HEAD
-    void setLog( Log log );
-=======
-    @Deprecated
     void setLog(Log log);
->>>>>>> 4af662f7
 
     /**
      * Furnish access to the standard Maven logging mechanism which is managed in this base class.

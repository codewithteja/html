<?xml version="1.0" encoding="UTF-8"?>

<!--
Licensed to the Apache Software Foundation (ASF) under one
or more contributor license agreements.  See the NOTICE file
distributed with this work for additional information
regarding copyright ownership.  The ASF licenses this file
to you under the Apache License, Version 2.0 (the
"License"); you may not use this file except in compliance
with the License.  You may obtain a copy of the License at

    http://www.apache.org/licenses/LICENSE-2.0

Unless required by applicable law or agreed to in writing,
software distributed under the License is distributed on an
"AS IS" BASIS, WITHOUT WARRANTIES OR CONDITIONS OF ANY
KIND, either express or implied.  See the License for the
specific language governing permissions and limitations
under the License.
-->

<project xmlns="http://maven.apache.org/POM/4.0.0" xmlns:xsi="http://www.w3.org/2001/XMLSchema-instance" xsi:schemaLocation="http://maven.apache.org/POM/4.0.0 https://maven.apache.org/xsd/maven-4.0.0.xsd">
  <modelVersion>4.0.0</modelVersion>

  <parent>
    <groupId>org.apache.maven</groupId>
    <artifactId>maven-parent</artifactId>
    <version>37</version>
    <relativePath />
  </parent>

  <artifactId>maven</artifactId>
  <version>4.0.0-alpha-1-SNAPSHOT</version>
  <packaging>pom</packaging>

  <name>Apache Maven</name>
  <description>Maven is a software build management and
    comprehension tool. Based on the concept of a project object model:
    builds, dependency management, documentation creation, site
    publication, and distribution publication are all controlled from
    the declarative file. Maven can be extended by plugins to utilise a
    number of other development tools for reporting or the build
    process.
  </description>
  <url>https://maven.apache.org/ref/${project.version}/</url>
  <inceptionYear>2001</inceptionYear>

  <properties>
    <javaVersion>8</javaVersion>
    <classWorldsVersion>2.6.0</classWorldsVersion>
    <commonsCliVersion>1.5.0</commonsCliVersion>
    <commonsIoVersion>2.11.0</commonsIoVersion>
    <commonsLangVersion>3.12.0</commonsLangVersion>
    <junitVersion>5.8.1</junitVersion>
    <mockitoVersion>3.2.0</mockitoVersion>
    <plexusVersion>2.1.0</plexusVersion>
    <plexusInterpolationVersion>1.26</plexusInterpolationVersion>
<<<<<<< HEAD
    <plexusUtilsVersion>4.0.0-alpha-1-SNAPSHOT</plexusUtilsVersion>
    <guiceVersion>4.2.3</guiceVersion>
=======
    <plexusUtilsVersion>3.4.2</plexusUtilsVersion>
    <guiceVersion>5.1.0</guiceVersion>
>>>>>>> 47e2d689
    <guavaVersion>30.1-jre</guavaVersion>
    <guavafailureaccessVersion>1.0.1</guavafailureaccessVersion>
    <wagonVersion>3.5.2</wagonVersion>
    <securityDispatcherVersion>2.0</securityDispatcherVersion>
    <cipherVersion>2.0</cipherVersion>
    <jxpathVersion>1.3</jxpathVersion>
    <resolverVersion>1.8.2</resolverVersion>
    <slf4jVersion>1.7.36</slf4jVersion>
    <xmlunitVersion>2.6.4</xmlunitVersion>
    <maven.test.redirectTestOutputToFile>true</maven.test.redirectTestOutputToFile>
    <!-- Control the name of the distribution and information output by mvn -->
    <distributionId>apache-maven</distributionId>
    <distributionShortName>Maven</distributionShortName>
    <distributionName>Apache Maven</distributionName>
    <maven.site.path>ref/4-LATEST</maven.site.path>
    <project.build.outputTimestamp>2021-04-05T08:12:18Z</project.build.outputTimestamp>
  </properties>

  <modules>
    <module>maven-bom</module>
    <module>maven-plugin-api</module>
    <module>maven-builder-support</module>
    <module>maven-model</module>
    <module>maven-model-builder</module>
    <module>maven-model-transform</module>
    <module>api</module>
    <module>maven-xml-impl</module>
    <module>plexus-utils</module>
    <module>maven-core</module>
    <module>maven-settings</module>
    <module>maven-settings-builder</module>
    <module>maven-artifact</module>
    <module>maven-resolver-provider</module>
    <module>maven-repository-metadata</module>
    <module>maven-slf4j-provider</module>
    <module>maven-slf4j-wrapper</module>
    <module>maven-embedder</module>
    <module>maven-compat</module>
    <module>apache-maven</module> <!-- rename to apache-maven/maven.pom after RAT-268 -->
    <module>maven-toolchain-model</module>
    <module>maven-toolchain-builder</module>
  </modules>

  <scm>
    <connection>scm:git:https://gitbox.apache.org/repos/asf/maven.git</connection>
    <developerConnection>scm:git:https://gitbox.apache.org/repos/asf/maven.git</developerConnection>
    <url>https://github.com/apache/maven/tree/${project.scm.tag}</url>
    <tag>master</tag>
  </scm>
  <issueManagement>
    <system>jira</system>
    <url>https://issues.apache.org/jira/browse/MNG</url>
  </issueManagement>
  <ciManagement>
    <system>Jenkins</system>
    <url>https://ci-maven.apache.org/job/Maven/job/maven-box/job/maven/</url>
  </ciManagement>
  <distributionManagement>
    <downloadUrl>https://maven.apache.org/download.html</downloadUrl>
    <site>
      <id>apache.website</id>
      <url>scm:svn:https://svn.apache.org/repos/asf/maven/website/components/${maven.site.path}</url>
    </site>
  </distributionManagement>

  <contributors>
    <contributor>
      <name>Stuart McCulloch</name>
    </contributor>
    <contributor>
      <name>Christian Schulte (MNG-2199)</name>
    </contributor>
    <contributor>
      <name>Christopher Tubbs (MNG-4226)</name>
    </contributor>
    <contributor>
      <name>Konstantin Perikov (MNG-4565)</name>
    </contributor>
    <contributor>
      <name>Sébastian Le Merdy (MNG-5613)</name>
    </contributor>
    <contributor>
      <name>Mark Ingram (MNG-5639)</name>
    </contributor>
    <contributor>
      <name>Phil Pratt-Szeliga (MNG-5645)</name>
    </contributor>
    <contributor>
      <name>Florencia Tarditti (PR 41)</name>
    </contributor>
    <contributor>
      <name>Anton Tanasenko</name>
    </contributor>
    <contributor>
      <name>Joseph Walton (MNG-5297)</name>
    </contributor>
    <contributor>
      <name>Fabiano Cipriano de Oliveira (MNG-6261)</name>
    </contributor>
    <contributor>
      <name>Mike Mol (MNG-6665)</name>
    </contributor>
    <contributor>
      <name>Martin Kanters</name>
      <organization>JPoint</organization>
    </contributor>
    <contributor>
      <name>Maarten Mulders</name>
      <organization>Info Support</organization>
    </contributor>
    <contributor>
      <name>Luc Klaassen (MNG-6065)</name>
    </contributor>
    <contributor>
      <name>Wouter Aarts (MNG-6065)</name>
    </contributor>
    <contributor>
      <name>Arturo Bernal</name>
    </contributor>
  </contributors>

  <!--bootstrap-start-comment-->
  <dependencyManagement>
    <!--bootstrap-end-comment-->
    <dependencies>
      <!--  Maven Modules -->
      <!--bootstrap-start-comment-->
      <dependency>
        <groupId>org.apache.maven</groupId>
        <artifactId>maven-bom</artifactId>
        <version>${project.version}</version>
        <type>pom</type>
        <scope>import</scope>
      </dependency>
      <dependency>
        <groupId>org.apache.maven</groupId>
        <artifactId>maven-compat</artifactId>
        <version>${project.version}</version>
      </dependency>
      <dependency>
        <groupId>org.apache.maven</groupId>
        <artifactId>maven-slf4j-provider</artifactId>
        <version>${project.version}</version>
      </dependency>
      <!--bootstrap-end-comment-->
      <!--  Plexus -->
      <dependency>
        <groupId>org.codehaus.plexus</groupId>
        <artifactId>plexus-utils</artifactId>
        <version>${plexusUtilsVersion}</version>
      </dependency>
      <dependency>
        <groupId>com.google.inject</groupId>
        <artifactId>guice</artifactId>
        <version>${guiceVersion}</version>
        <exclusions>
          <exclusion>
            <groupId>com.google.guava</groupId>
            <artifactId>guava</artifactId>
          </exclusion>
        </exclusions>
      </dependency>
      <dependency>
        <!-- This is a transitive dep of com.google.inject:guice -->
        <groupId>com.google.guava</groupId>
        <artifactId>guava</artifactId>
        <version>${guavaVersion}</version>
        <exclusions>
          <exclusion>
            <groupId>com.google.code.findbugs</groupId>
            <artifactId>jsr305</artifactId>
          </exclusion>
          <exclusion>
            <groupId>com.google.errorprone</groupId>
            <artifactId>error_prone_annotations</artifactId>
          </exclusion>
          <exclusion>
            <groupId>com.google.guava</groupId>
            <artifactId>failureaccess</artifactId>
          </exclusion>
          <exclusion>
            <groupId>com.google.guava</groupId>
            <artifactId>listenablefuture</artifactId>
          </exclusion>
          <exclusion>
            <groupId>com.google.j2objc</groupId>
            <artifactId>j2objc-annotations</artifactId>
          </exclusion>
          <exclusion>
            <groupId>org.checkerframework</groupId>
            <artifactId>checker-qual</artifactId>
          </exclusion>
        </exclusions>
      </dependency>
      <dependency>
        <!-- This is a transitive dep of com.google.guava:guava -->
        <groupId>com.google.guava</groupId>
        <artifactId>failureaccess</artifactId>
        <version>${guavafailureaccessVersion}</version>
      </dependency>
      <dependency>
        <groupId>org.eclipse.sisu</groupId>
        <artifactId>org.eclipse.sisu.plexus</artifactId>
        <version>${sisuVersion}</version>
        <exclusions>
          <exclusion> <!-- Way too easy to conflict with plugins to be in Maven and leak in plugins -->
            <groupId>javax.enterprise</groupId>
            <artifactId>cdi-api</artifactId>
          </exclusion>
        </exclusions>
      </dependency>
      <dependency>
        <groupId>org.eclipse.sisu</groupId>
        <artifactId>org.eclipse.sisu.inject</artifactId>
        <version>${sisuVersion}</version>
      </dependency>
      <dependency>
        <groupId>javax.inject</groupId>
        <artifactId>javax.inject</artifactId>
        <version>1</version>
      </dependency>
      <dependency>
        <groupId>javax.annotation</groupId>
        <artifactId>javax.annotation-api</artifactId>
        <version>1.3.2</version>
      </dependency>
      <dependency>
        <groupId>org.codehaus.plexus</groupId>
        <artifactId>plexus-component-annotations</artifactId>
        <version>${plexusVersion}</version>
      </dependency>
      <dependency>
        <groupId>org.codehaus.plexus</groupId>
        <artifactId>plexus-classworlds</artifactId>
        <version>${classWorldsVersion}</version>
      </dependency>
      <dependency>
        <groupId>org.codehaus.plexus</groupId>
        <artifactId>plexus-interpolation</artifactId>
        <version>${plexusInterpolationVersion}</version>
      </dependency>
      <dependency>
        <groupId>org.apache.maven.shared</groupId>
        <artifactId>maven-shared-utils</artifactId>
        <version>3.3.4</version>
        <exclusions>
          <!-- We use org.apache.maven.shared.utils.logging only in Maven Core -->
          <exclusion>
            <groupId>commons-io</groupId>
            <artifactId>commons-io</artifactId>
          </exclusion>
        </exclusions>
      </dependency>
      <dependency>
        <groupId>org.fusesource.jansi</groupId>
        <artifactId>jansi</artifactId>
        <version>2.4.0</version>
      </dependency>
      <dependency>
        <groupId>org.slf4j</groupId>
        <artifactId>slf4j-api</artifactId>
        <version>${slf4jVersion}</version>
      </dependency>
      <dependency>
        <groupId>org.slf4j</groupId>
        <artifactId>slf4j-simple</artifactId>
        <version>${slf4jVersion}</version>
        <optional>true</optional>
      </dependency>
      <dependency>
        <groupId>ch.qos.logback</groupId>
        <artifactId>logback-classic</artifactId>
        <version>1.2.11</version>
        <optional>true</optional>
      </dependency>
      <!--  Wagon -->
      <dependency>
        <groupId>org.apache.maven.wagon</groupId>
        <artifactId>wagon-provider-api</artifactId>
        <version>${wagonVersion}</version>
      </dependency>
      <dependency>
        <groupId>org.apache.maven.wagon</groupId>
        <artifactId>wagon-file</artifactId>
        <version>${wagonVersion}</version>
      </dependency>
      <dependency>
        <groupId>org.apache.maven.wagon</groupId>
        <artifactId>wagon-http</artifactId>
        <version>${wagonVersion}</version>
        <exclusions>
          <!-- Not used at all -->
          <exclusion>
            <groupId>commons-io</groupId>
            <artifactId>commons-io</artifactId>
          </exclusion>
        </exclusions>
      </dependency>
      <!--  Repository -->
      <dependency>
        <groupId>org.apache.maven.resolver</groupId>
        <artifactId>maven-resolver-api</artifactId>
        <version>${resolverVersion}</version>
      </dependency>
      <dependency>
        <groupId>org.apache.maven.resolver</groupId>
        <artifactId>maven-resolver-spi</artifactId>
        <version>${resolverVersion}</version>
      </dependency>
      <dependency>
        <groupId>org.apache.maven.resolver</groupId>
        <artifactId>maven-resolver-impl</artifactId>
        <version>${resolverVersion}</version>
      </dependency>
      <dependency>
        <groupId>org.apache.maven.resolver</groupId>
        <artifactId>maven-resolver-util</artifactId>
        <version>${resolverVersion}</version>
      </dependency>
      <dependency>
        <groupId>org.apache.maven.resolver</groupId>
        <artifactId>maven-resolver-connector-basic</artifactId>
        <version>${resolverVersion}</version>
      </dependency>
      <dependency>
        <groupId>org.apache.maven.resolver</groupId>
        <artifactId>maven-resolver-transport-file</artifactId>
        <version>${resolverVersion}</version>
      </dependency>
      <dependency>
        <groupId>org.apache.maven.resolver</groupId>
        <artifactId>maven-resolver-transport-http</artifactId>
        <version>${resolverVersion}</version>
      </dependency>
      <dependency>
        <groupId>org.apache.maven.resolver</groupId>
        <artifactId>maven-resolver-transport-wagon</artifactId>
        <version>${resolverVersion}</version>
      </dependency>
      <!--  Commons -->
      <dependency>
        <groupId>commons-cli</groupId>
        <artifactId>commons-cli</artifactId>
        <version>${commonsCliVersion}</version>
      </dependency>
      <dependency>
        <groupId>commons-io</groupId>
        <artifactId>commons-io</artifactId>
        <version>${commonsIoVersion}</version>
      </dependency>
      <dependency>
        <groupId>commons-jxpath</groupId>
        <artifactId>commons-jxpath</artifactId>
        <version>${jxpathVersion}</version>
      </dependency>
      <dependency>
        <groupId>org.apache.commons</groupId>
        <artifactId>commons-lang3</artifactId>
        <version>${commonsLangVersion}</version>
      </dependency>
      <dependency>
        <groupId>org.codehaus.plexus</groupId>
        <artifactId>plexus-sec-dispatcher</artifactId>
        <version>${securityDispatcherVersion}</version>
      </dependency>
      <dependency>
        <groupId>org.codehaus.plexus</groupId>
        <artifactId>plexus-cipher</artifactId>
        <version>${cipherVersion}</version>
      </dependency>
      <dependency>
        <groupId>org.mockito</groupId>
        <artifactId>mockito-core</artifactId>
        <version>${mockitoVersion}</version>
        <scope>test</scope>
      </dependency>
      <dependency>
        <groupId>org.xmlunit</groupId>
        <artifactId>xmlunit-assertj</artifactId>
        <version>${xmlunitVersion}</version>
        <scope>test</scope>
      </dependency>
      <dependency>
        <groupId>org.xmlunit</groupId>
        <artifactId>xmlunit-core</artifactId>
        <version>${xmlunitVersion}</version>
        <scope>test</scope>
      </dependency>
      <dependency>
        <groupId>org.xmlunit</groupId>
        <artifactId>xmlunit-matchers</artifactId>
        <version>${xmlunitVersion}</version>
        <scope>test</scope>
      </dependency>
      <dependency>
        <groupId>org.hamcrest</groupId>
        <artifactId>hamcrest-core</artifactId>
        <version>2.2</version>
        <scope>test</scope>
      </dependency>
      <dependency>
        <groupId>org.hamcrest</groupId>
        <artifactId>hamcrest-library</artifactId>
        <version>2.2</version>
        <scope>test</scope>
      </dependency>
      <dependency>
        <groupId>org.codehaus.plexus</groupId>
        <artifactId>plexus-testing</artifactId>
        <version>1.0.0</version>
        <scope>test</scope>
      </dependency>
      <dependency>
        <groupId>org.junit</groupId>
        <artifactId>junit-bom</artifactId>
        <type>pom</type>
        <version>${junitVersion}</version>
        <scope>import</scope>
      </dependency>
    </dependencies>
    <!--bootstrap-start-comment-->
  </dependencyManagement>
  <!--bootstrap-end-comment-->
  <!--bootstrap-start-comment-->
  <dependencies>
    <dependency>
      <groupId>org.junit.jupiter</groupId>
      <artifactId>junit-jupiter-engine</artifactId>
      <scope>test</scope>
    </dependency>
    <dependency>
      <groupId>org.hamcrest</groupId>
      <artifactId>hamcrest-core</artifactId>
      <scope>test</scope>
    </dependency>
  </dependencies>
  <!--bootstrap-end-comment-->

  <build>
    <pluginManagement>
      <plugins>
        <plugin>
          <groupId>org.apache.maven.plugins</groupId>
          <artifactId>maven-checkstyle-plugin</artifactId>
          <version>3.1.2</version>
          <dependencies>
            <dependency>
              <groupId>com.puppycrawl.tools</groupId>
              <artifactId>checkstyle</artifactId>
              <version>8.41.1</version>
            </dependency>
            <dependency>
              <groupId>org.apache.maven.shared</groupId>
              <artifactId>maven-shared-resources</artifactId>
              <version>3</version>
            </dependency>
          </dependencies>
        </plugin>
        <plugin>
          <groupId>org.codehaus.plexus</groupId>
          <artifactId>plexus-component-metadata</artifactId>
          <version>${plexusVersion}</version>
          <executions>
            <execution>
              <goals>
                <goal>generate-metadata</goal>
                <goal>generate-test-metadata</goal>
              </goals>
            </execution>
          </executions>
        </plugin>
        <plugin>
          <groupId>org.apache.maven.plugins</groupId>
          <artifactId>maven-release-plugin</artifactId>
          <configuration>
            <autoVersionSubmodules>true</autoVersionSubmodules>
          </configuration>
        </plugin>
        <plugin>
          <groupId>org.apache.maven.plugins</groupId>
          <artifactId>maven-surefire-plugin</artifactId>
          <configuration>
            <argLine>-Xmx256m</argLine>
            <environmentVariables>
              <JENKINS_MAVEN_AGENT_DISABLED>true</JENKINS_MAVEN_AGENT_DISABLED>
            </environmentVariables>
          </configuration>
        </plugin>
        <plugin>
          <groupId>org.codehaus.modello</groupId>
          <artifactId>modello-maven-plugin</artifactId>
          <executions>
            <execution>
              <id>modello-site-docs</id>
              <phase>pre-site</phase>
              <goals>
                <goal>xdoc</goal>
                <goal>xsd</goal>
              </goals>
            </execution>
            <execution>
              <id>modello</id>
              <goals>
                <goal>java</goal>
                <goal>xpp3-reader</goal>
                <goal>xpp3-writer</goal>
              </goals>
            </execution>
          </executions>
        </plugin>
        <plugin>
          <groupId>org.codehaus.mojo</groupId>
          <artifactId>buildnumber-maven-plugin</artifactId>
          <version>1.4</version>
        </plugin>
        <plugin>
          <groupId>org.apache.rat</groupId>
          <artifactId>apache-rat-plugin</artifactId>
          <configuration>
            <excludes>
              <exclude>**/.gitattributes</exclude>
              <exclude>src/test/resources*/**</exclude>
              <exclude>src/test/projects/**</exclude>
              <exclude>src/test/remote-repo/**</exclude>
              <exclude>**/*.odg</exclude>
              <!--
                ! Excluded the license files itself cause they do not have have a license of themselves.
              -->
              <exclude>src/main/appended-resources/licenses/MIT-slf4j-api-1.7.30.txt</exclude>
              <exclude>src/main/appended-resources/licenses/EPL-1.0.txt</exclude>
              <exclude>src/main/appended-resources/licenses/unrecognized-aopalliance-1.0.txt</exclude>
              <exclude>src/main/appended-resources/licenses/unrecognized-javax.annotation-api-1.3.2.txt</exclude>
              <exclude>plexus-utils/target/**</exclude>
            </excludes>
          </configuration>
        </plugin>
      </plugins>
    </pluginManagement>
    <plugins>
      <plugin>
        <groupId>org.codehaus.mojo</groupId>
        <artifactId>animal-sniffer-maven-plugin</artifactId>
        <version>1.21</version>
        <configuration>
          <signature>
            <groupId>org.codehaus.mojo.signature</groupId>
            <artifactId>java18</artifactId>
            <version>1.0</version>
          </signature>
        </configuration>
        <executions>
          <execution>
            <id>check-java-compat</id>
            <phase>process-classes</phase>
            <goals>
              <goal>check</goal>
            </goals>
          </execution>
        </executions>
      </plugin>
      <plugin>
        <groupId>org.apache.maven.plugins</groupId>
        <artifactId>maven-doap-plugin</artifactId>
        <version>1.2</version>
        <configuration>
          <asfExtOptions>
            <charter>The mission of the Apache Maven project is to create and maintain software
            libraries that provide a widely-used project build tool, targeting mainly Java
            development. Apache Maven promotes the use of dependencies via a
            standardized coordinate system, binary plugins, and a standard build
            lifecycle.</charter>
          </asfExtOptions>
        </configuration>
      </plugin>
      <plugin>
        <groupId>org.apache.rat</groupId>
        <artifactId>apache-rat-plugin</artifactId>
        <configuration>
          <excludes combine.children="append">
            <exclude>bootstrap/**</exclude>
            <exclude>README.bootstrap.txt</exclude>
            <exclude>README.md</exclude>
            <exclude>**/.factorypath</exclude>
          </excludes>
        </configuration>
      </plugin>
      <plugin>
        <groupId>org.apache.maven.plugins</groupId>
        <artifactId>maven-enforcer-plugin</artifactId>
        <executions>
          <execution>
            <goals>
              <goal>enforce</goal>
            </goals>
            <phase>validate</phase>
            <id>ensure-no-sonatype-cipher-and-sec-dispatcher</id>
            <configuration>
              <rules>
                <bannedDependencies>
                  <excludes>
                    <exclude>org.sonatype.plexus:plexus-sec-dispatcher</exclude>
                    <exclude>org.sonatype.plexus:plexus-cipher</exclude>
                  </excludes>
                  <message>
                    ensure no more org.sonatype.plexus:plexus-cipher and org.sonatype.plexus:plexus-sec-dispatcher.
                  </message>
                </bannedDependencies>
              </rules>
              <fail>true</fail>
            </configuration>
          </execution>
        </executions>
      </plugin>
      <plugin>
        <groupId>org.apache.maven.plugins</groupId>
        <artifactId>maven-checkstyle-plugin</artifactId>
        <configuration>
          <violationSeverity>info</violationSeverity>
          <violationIgnore>JavadocVariable,JavadocMethod,HiddenField</violationIgnore>
<!--          <suppressionsLocation>${maven.multiModuleProjectDirectory}/build/checkstyle-suppressions.xml</suppressionsLocation>-->
        </configuration>
      </plugin>
    </plugins>
  </build>

  <profiles>
    <profile>
      <id>apache-release</id>
      <build>
        <plugins>
          <plugin>
            <groupId>org.apache.maven.plugins</groupId>
            <artifactId>maven-assembly-plugin</artifactId>
            <executions>
              <execution>
                <id>source-release-assembly</id>
                <configuration>
                  <!-- we have a dedicated distribution module -->
                  <skipAssembly>true</skipAssembly>
                </configuration>
              </execution>
            </executions>
          </plugin>
        </plugins>
      </build>
    </profile>
    <profile>
      <id>reporting</id>
      <reporting>
        <plugins>
          <plugin>
            <groupId>org.apache.maven.plugins</groupId>
            <artifactId>maven-javadoc-plugin</artifactId>
            <configuration>
              <tags>
                <tag>
                  <name>provisional</name>
                  <placement>tf</placement>
                  <head>Provisional:</head>
                </tag>
              </tags>
            </configuration>
            <reportSets>
              <reportSet>
                <id>aggregate</id>
                <inherited>false</inherited>
                <reports>
                  <report>aggregate</report>
                </reports>
              </reportSet>
            </reportSets>
          </plugin>
          <plugin>
            <groupId>org.apache.maven.plugins</groupId>
            <artifactId>maven-jxr-plugin</artifactId>
            <reportSets>
              <reportSet>
                <id>aggregate</id>
                <inherited>false</inherited>
                <reports>
                  <report>aggregate</report>
                </reports>
              </reportSet>
            </reportSets>
          </plugin>
        </plugins>
      </reporting>
    </profile>
    <profile>
      <id>maven-repo-local</id>
      <activation>
        <property>
          <name>maven.repo.local</name>
        </property>
      </activation>
      <build>
        <plugins>
          <plugin>
            <groupId>org.apache.maven.plugins</groupId>
            <artifactId>maven-surefire-plugin</artifactId>
            <configuration>
              <systemProperties combine.children="append">
                <property>
                  <!-- Pass this through to the tests (if set!) to have them pick the right repository -->
                  <name>maven.repo.local</name>
                  <value>${maven.repo.local}</value>
                </property>
              </systemProperties>
            </configuration>
          </plugin>
        </plugins>
      </build>
    </profile>
  </profiles>
</project><|MERGE_RESOLUTION|>--- conflicted
+++ resolved
@@ -55,13 +55,8 @@
     <mockitoVersion>3.2.0</mockitoVersion>
     <plexusVersion>2.1.0</plexusVersion>
     <plexusInterpolationVersion>1.26</plexusInterpolationVersion>
-<<<<<<< HEAD
     <plexusUtilsVersion>4.0.0-alpha-1-SNAPSHOT</plexusUtilsVersion>
-    <guiceVersion>4.2.3</guiceVersion>
-=======
-    <plexusUtilsVersion>3.4.2</plexusUtilsVersion>
     <guiceVersion>5.1.0</guiceVersion>
->>>>>>> 47e2d689
     <guavaVersion>30.1-jre</guavaVersion>
     <guavafailureaccessVersion>1.0.1</guavafailureaccessVersion>
     <wagonVersion>3.5.2</wagonVersion>

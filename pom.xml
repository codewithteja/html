<?xml version="1.0" encoding="UTF-8"?>

<!--
Licensed to the Apache Software Foundation (ASF) under one
or more contributor license agreements.  See the NOTICE file
distributed with this work for additional information
regarding copyright ownership.  The ASF licenses this file
to you under the Apache License, Version 2.0 (the
"License"); you may not use this file except in compliance
with the License.  You may obtain a copy of the License at

    http://www.apache.org/licenses/LICENSE-2.0

Unless required by applicable law or agreed to in writing,
software distributed under the License is distributed on an
"AS IS" BASIS, WITHOUT WARRANTIES OR CONDITIONS OF ANY
KIND, either express or implied.  See the License for the
specific language governing permissions and limitations
under the License.
-->

<project xmlns="http://maven.apache.org/POM/4.0.0" xmlns:xsi="http://www.w3.org/2001/XMLSchema-instance" xsi:schemaLocation="http://maven.apache.org/POM/4.0.0 https://maven.apache.org/xsd/maven-4.0.0.xsd">
  <modelVersion>4.0.0</modelVersion>

  <parent>
    <groupId>org.apache.maven</groupId>
    <artifactId>maven-parent</artifactId>
    <version>34</version>
<<<<<<< HEAD
    <relativePath />
  </parent>

  <artifactId>maven</artifactId>
  <version>4.0.0-alpha-1-SNAPSHOT</version>
=======
    <relativePath>../pom/maven/pom.xml</relativePath>
  </parent>

  <artifactId>maven</artifactId>
  <version>3.8.4-SNAPSHOT</version>
>>>>>>> 0eca9b6f
  <packaging>pom</packaging>

  <name>Apache Maven</name>
  <description>Maven is a software build management and
    comprehension tool. Based on the concept of a project object model:
    builds, dependency management, documentation creation, site
    publication, and distribution publication are all controlled from
    the declarative file. Maven can be extended by plugins to utilise a
    number of other development tools for reporting or the build
    process.
  </description>
  <url>https://maven.apache.org/ref/${project.version}/</url>
  <inceptionYear>2001</inceptionYear>

  <properties>
<<<<<<< HEAD
=======
    <maven.version>3.0.5</maven.version>
>>>>>>> 0eca9b6f
    <maven.compiler.source>1.8</maven.compiler.source>
    <maven.compiler.target>1.8</maven.compiler.target>
    <classWorldsVersion>2.6.0</classWorldsVersion>
    <commonsCliVersion>1.4</commonsCliVersion>
    <commonsLangVersion>3.12.0</commonsLangVersion>
    <junitVersion>5.8.1</junitVersion>
    <mockitoVersion>3.2.0</mockitoVersion>
    <plexusVersion>2.1.0</plexusVersion>
    <plexusInterpolationVersion>1.26</plexusInterpolationVersion>
    <plexusUtilsVersion>3.3.0</plexusUtilsVersion>
<<<<<<< HEAD
    <guiceVersion>4.2.3</guiceVersion>
    <guavaVersion>30.1-jre</guavaVersion>
    <guavafailureaccessVersion>1.0.1</guavafailureaccessVersion>
=======
    <guiceVersion>4.2.2</guiceVersion>
>>>>>>> 0eca9b6f
    <sisuVersion>0.3.5</sisuVersion>
    <wagonVersion>3.4.3</wagonVersion>
    <jsoupVersion>1.12.1</jsoupVersion>
    <securityDispatcherVersion>2.0</securityDispatcherVersion>
    <cipherVersion>2.0</cipherVersion>
    <modelloVersion>1.11</modelloVersion>
    <jxpathVersion>1.3</jxpathVersion>
<<<<<<< HEAD
    <resolverVersion>1.7.2</resolverVersion>
    <slf4jVersion>1.7.32</slf4jVersion>
    <xmlunitVersion>2.6.4</xmlunitVersion>
=======
    <resolverVersion>1.6.3</resolverVersion>
    <slf4jVersion>1.7.32</slf4jVersion>
    <xmlunitVersion>2.2.1</xmlunitVersion>
    <powermockVersion>1.7.4</powermockVersion>
>>>>>>> 0eca9b6f
    <maven.test.redirectTestOutputToFile>true</maven.test.redirectTestOutputToFile>
    <!-- Control the name of the distribution and information output by mvn -->
    <distributionId>apache-maven</distributionId>
    <distributionShortName>Maven</distributionShortName>
    <distributionName>Apache Maven</distributionName>
<<<<<<< HEAD
    <maven.site.path>ref/4-LATEST</maven.site.path>
    <project.build.outputTimestamp>2021-04-05T08:12:18Z</project.build.outputTimestamp>
=======
    <maven.site.path>ref/3-LATEST</maven.site.path>
    <checkstyle.violation.ignore>None</checkstyle.violation.ignore>
    <checkstyle.excludes>**/package-info.java</checkstyle.excludes>
    <project.build.outputTimestamp>2021-09-27T18:28:35Z</project.build.outputTimestamp>
>>>>>>> 0eca9b6f
  </properties>

  <modules>
    <module>maven-bom</module>
    <module>maven-plugin-api</module>
    <module>maven-builder-support</module>
    <module>maven-model</module>
    <module>maven-model-builder</module>
    <module>maven-model-transform</module>
    <module>maven-core</module>
    <module>maven-caching</module>
    <module>maven-settings</module>
    <module>maven-settings-builder</module>
    <module>maven-artifact</module>
    <module>maven-resolver-provider</module>
    <module>maven-repository-metadata</module>
    <module>maven-slf4j-provider</module>
    <module>maven-slf4j-wrapper</module>
    <module>maven-embedder</module>
    <module>maven-compat</module>
    <module>apache-maven</module> <!-- rename to apache-maven/maven.pom after RAT-268 -->
    <module>maven-wrapper</module>
    <module>apache-maven-wrapper</module>
    <module>maven-toolchain-model</module>
    <module>maven-toolchain-builder</module>
  </modules>

  <scm>
    <connection>scm:git:https://gitbox.apache.org/repos/asf/maven.git</connection>
    <developerConnection>scm:git:https://gitbox.apache.org/repos/asf/maven.git</developerConnection>
    <url>https://github.com/apache/maven/tree/${project.scm.tag}</url>
<<<<<<< HEAD
    <tag>master</tag>
=======
    <tag>maven-3.8.3</tag>
>>>>>>> 0eca9b6f
  </scm>
  <issueManagement>
    <system>jira</system>
    <url>https://issues.apache.org/jira/browse/MNG</url>
  </issueManagement>
  <ciManagement>
    <system>Jenkins</system>
    <url>https://ci-maven.apache.org/job/Maven/job/maven-box/job/maven/</url>
  </ciManagement>
  <distributionManagement>
    <downloadUrl>https://maven.apache.org/download.html</downloadUrl>
    <site>
      <id>apache.website</id>
      <url>scm:svn:https://svn.apache.org/repos/asf/maven/website/components/${maven.site.path}</url>
    </site>
  </distributionManagement>

  <contributors>
    <contributor>
      <name>Stuart McCulloch</name>
    </contributor>
    <contributor>
      <name>Christian Schulte (MNG-2199)</name>
    </contributor>
    <contributor>
      <name>Christopher Tubbs (MNG-4226)</name>
    </contributor>
    <contributor>
      <name>Konstantin Perikov (MNG-4565)</name>
    </contributor>
    <contributor>
      <name>Sébastian Le Merdy (MNG-5613)</name>
    </contributor>
    <contributor>
      <name>Mark Ingram (MNG-5639)</name>
    </contributor>
    <contributor>
      <name>Phil Pratt-Szeliga (MNG-5645)</name>
    </contributor>
    <contributor>
      <name>Florencia Tarditti (PR 41)</name>
    </contributor>
    <contributor>
      <name>Anton Tanasenko</name>
    </contributor>
    <contributor>
      <name>Joseph Walton (MNG-5297)</name>
    </contributor>
    <contributor>
      <name>Fabiano Cipriano de Oliveira (MNG-6261)</name>
    </contributor>
    <contributor>
      <name>Mike Mol (MNG-6665)</name>
    </contributor>
    <contributor>
      <name>Martin Kanters</name>
      <organization>Info Support</organization>
    </contributor>
    <contributor>
      <name>Maarten Mulders</name>
      <organization>Info Support</organization>
    </contributor>
    <contributor>
      <name>Luc Klaassen (MNG-6065)</name>
    </contributor>
    <contributor>
      <name>Wouter Aarts (MNG-6065)</name>
    </contributor>
    <contributor>
      <name>Arturo Bernal</name>
    </contributor>
  </contributors>

  <!--bootstrap-start-comment-->
  <dependencyManagement>
    <!--bootstrap-end-comment-->
    <dependencies>
      <!--  Maven Modules -->
      <!--bootstrap-start-comment-->
      <dependency>
        <groupId>org.apache.maven</groupId>
<<<<<<< HEAD
        <artifactId>maven-bom</artifactId>
=======
        <artifactId>maven-model</artifactId>
        <version>${project.version}</version>
      </dependency>
      <dependency>
        <groupId>org.apache.maven</groupId>
        <artifactId>maven-settings</artifactId>
        <version>${project.version}</version>
      </dependency>
      <dependency>
        <groupId>org.apache.maven</groupId>
        <artifactId>maven-settings-builder</artifactId>
        <version>${project.version}</version>
      </dependency>
      <dependency>
        <groupId>org.apache.maven</groupId>
        <artifactId>maven-plugin-api</artifactId>
        <version>${project.version}</version>
      </dependency>
      <dependency>
        <groupId>org.apache.maven</groupId>
        <artifactId>maven-embedder</artifactId>
        <version>${project.version}</version>
      </dependency>
      <dependency>
        <groupId>org.apache.maven</groupId>
        <artifactId>maven-core</artifactId>
        <version>${project.version}</version>
      </dependency>
      <dependency>
        <groupId>org.apache.maven</groupId>
        <artifactId>maven-caching</artifactId>
        <version>${project.version}</version>
      </dependency>
      <dependency>
        <groupId>org.apache.maven</groupId>
        <artifactId>maven-model-builder</artifactId>
>>>>>>> 0eca9b6f
        <version>${project.version}</version>
        <type>pom</type>
        <scope>import</scope>
      </dependency>
      <dependency>
        <groupId>org.apache.maven</groupId>
        <artifactId>maven-compat</artifactId>
        <version>${project.version}</version>
      </dependency>
      <dependency>
        <groupId>org.apache.maven</groupId>
        <artifactId>maven-slf4j-provider</artifactId>
        <version>${project.version}</version>
      </dependency>
      <!--bootstrap-end-comment-->
      <!--  Plexus -->
      <dependency>
        <groupId>org.codehaus.plexus</groupId>
        <artifactId>plexus-utils</artifactId>
        <version>${plexusUtilsVersion}</version>
      </dependency>
      <dependency>
        <groupId>com.google.inject</groupId>
        <artifactId>guice</artifactId>
        <version>${guiceVersion}</version>
        <classifier>no_aop</classifier>
        <exclusions>
          <exclusion>
            <groupId>com.google.guava</groupId>
            <artifactId>guava</artifactId>
          </exclusion>
        </exclusions>
      </dependency>
      <dependency>
        <!-- This is a transitive dep of com.google.inject:guice -->
        <groupId>com.google.guava</groupId>
        <artifactId>guava</artifactId>
        <version>${guavaVersion}</version>
        <exclusions>
          <exclusion>
            <groupId>com.google.code.findbugs</groupId>
            <artifactId>jsr305</artifactId>
          </exclusion>
          <exclusion>
            <groupId>com.google.errorprone</groupId>
            <artifactId>error_prone_annotations</artifactId>
          </exclusion>
          <exclusion>
            <groupId>com.google.guava</groupId>
            <artifactId>failureaccess</artifactId>
          </exclusion>
          <exclusion>
            <groupId>com.google.guava</groupId>
            <artifactId>listenablefuture</artifactId>
          </exclusion>
          <exclusion>
            <groupId>com.google.j2objc</groupId>
            <artifactId>j2objc-annotations</artifactId>
          </exclusion>
          <exclusion>
            <groupId>org.checkerframework</groupId>
            <artifactId>checker-qual</artifactId>
          </exclusion>
        </exclusions>
      </dependency>
      <dependency>
        <!-- This is a transitive dep of com.google.guava:guava -->
        <groupId>com.google.guava</groupId>
        <artifactId>failureaccess</artifactId>
        <version>${guavafailureaccessVersion}</version>
      </dependency>
      <dependency>
        <groupId>org.eclipse.sisu</groupId>
        <artifactId>org.eclipse.sisu.plexus</artifactId>
        <version>${sisuVersion}</version>
        <exclusions>
          <exclusion> <!-- Way too easy to conflict with plugins to be in Maven and leak in plugins -->
            <groupId>javax.enterprise</groupId>
            <artifactId>cdi-api</artifactId>
          </exclusion>
        </exclusions>
      </dependency>
      <dependency>
        <groupId>org.eclipse.sisu</groupId>
        <artifactId>org.eclipse.sisu.inject</artifactId>
        <version>${sisuVersion}</version>
      </dependency>
      <dependency>
        <groupId>javax.inject</groupId>
        <artifactId>javax.inject</artifactId>
        <version>1</version>
      </dependency>
      <dependency>
        <groupId>javax.annotation</groupId>
        <artifactId>javax.annotation-api</artifactId>
<<<<<<< HEAD
        <version>1.3.2</version>
=======
        <version>1.2</version>
>>>>>>> 0eca9b6f
      </dependency>
      <dependency>
        <groupId>org.codehaus.plexus</groupId>
        <artifactId>plexus-component-annotations</artifactId>
        <version>${plexusVersion}</version>
      </dependency>
      <dependency>
        <groupId>org.codehaus.plexus</groupId>
        <artifactId>plexus-classworlds</artifactId>
        <version>${classWorldsVersion}</version>
      </dependency>
      <dependency>
        <groupId>org.codehaus.plexus</groupId>
        <artifactId>plexus-interpolation</artifactId>
        <version>${plexusInterpolationVersion}</version>
      </dependency>
      <dependency>
        <groupId>org.apache.maven.shared</groupId>
        <artifactId>maven-shared-utils</artifactId>
        <version>3.3.4</version>
      </dependency>
      <dependency>
        <groupId>org.fusesource.jansi</groupId>
        <artifactId>jansi</artifactId>
        <version>2.3.4</version>
      </dependency>
      <dependency>
        <groupId>org.slf4j</groupId>
        <artifactId>slf4j-api</artifactId>
        <version>${slf4jVersion}</version>
      </dependency>
      <dependency>
        <groupId>org.slf4j</groupId>
        <artifactId>slf4j-simple</artifactId>
        <version>${slf4jVersion}</version>
        <optional>true</optional>
      </dependency>
      <dependency>
        <groupId>ch.qos.logback</groupId>
        <artifactId>logback-classic</artifactId>
        <version>1.2.1</version>
        <optional>true</optional>
      </dependency>
      <!--  Wagon -->
      <dependency>
        <groupId>org.apache.maven.wagon</groupId>
        <artifactId>wagon-provider-api</artifactId>
        <version>${wagonVersion}</version>
      </dependency>
      <dependency>
        <groupId>org.apache.maven.wagon</groupId>
        <artifactId>wagon-file</artifactId>
        <version>${wagonVersion}</version>
      </dependency>
      <dependency>
        <groupId>org.apache.maven.wagon</groupId>
        <artifactId>wagon-http</artifactId>
        <version>${wagonVersion}</version>
        <classifier>shaded</classifier>
      </dependency>
      <dependency>
      <!-- this is included in Wagon Http
           we are just making the dependency explicit
           in order to ease license attribution -->
      <groupId>org.jsoup</groupId>
      <artifactId>jsoup</artifactId>
      <version>${jsoupVersion}</version>
    </dependency>
      <!--  Repository -->
      <dependency>
        <groupId>org.apache.maven.resolver</groupId>
        <artifactId>maven-resolver-api</artifactId>
        <version>${resolverVersion}</version>
      </dependency>
      <dependency>
        <groupId>org.apache.maven.resolver</groupId>
        <artifactId>maven-resolver-spi</artifactId>
        <version>${resolverVersion}</version>
      </dependency>
      <dependency>
        <groupId>org.apache.maven.resolver</groupId>
        <artifactId>maven-resolver-impl</artifactId>
        <version>${resolverVersion}</version>
      </dependency>
      <dependency>
        <groupId>org.apache.maven.resolver</groupId>
        <artifactId>maven-resolver-util</artifactId>
        <version>${resolverVersion}</version>
      </dependency>
      <dependency>
        <groupId>org.apache.maven.resolver</groupId>
        <artifactId>maven-resolver-connector-basic</artifactId>
        <version>${resolverVersion}</version>
      </dependency>
      <dependency>
        <groupId>org.apache.maven.resolver</groupId>
        <artifactId>maven-resolver-transport-wagon</artifactId>
        <version>${resolverVersion}</version>
      </dependency>
      <!--  Commons -->
      <dependency>
        <groupId>commons-cli</groupId>
        <artifactId>commons-cli</artifactId>
        <version>${commonsCliVersion}</version>
      </dependency>
      <dependency>
        <groupId>commons-jxpath</groupId>
        <artifactId>commons-jxpath</artifactId>
        <version>${jxpathVersion}</version>
      </dependency>
      <dependency>
        <groupId>org.apache.commons</groupId>
        <artifactId>commons-lang3</artifactId>
        <version>${commonsLangVersion}</version>
      </dependency>
      <dependency>
        <groupId>org.codehaus.plexus</groupId>
        <artifactId>plexus-sec-dispatcher</artifactId>
        <version>${securityDispatcherVersion}</version>
      </dependency>
      <dependency>
        <groupId>org.codehaus.plexus</groupId>
        <artifactId>plexus-cipher</artifactId>
        <version>${cipherVersion}</version>
      </dependency>
      <dependency>
        <groupId>org.mockito</groupId>
        <artifactId>mockito-core</artifactId>
        <version>${mockitoVersion}</version>
        <scope>test</scope>
      </dependency>
      <dependency>
        <groupId>org.xmlunit</groupId>
        <artifactId>xmlunit-assertj</artifactId>
        <version>${xmlunitVersion}</version>
        <scope>test</scope>
      </dependency>
      <dependency>
        <groupId>org.xmlunit</groupId>
        <artifactId>xmlunit-core</artifactId>
        <version>${xmlunitVersion}</version>
        <scope>test</scope>
      </dependency>
      <dependency>
        <groupId>org.xmlunit</groupId>
        <artifactId>xmlunit-matchers</artifactId>
        <version>${xmlunitVersion}</version>
        <scope>test</scope>
      </dependency>
      <dependency>
        <groupId>org.hamcrest</groupId>
        <artifactId>hamcrest-core</artifactId>
        <version>2.2</version>
        <scope>test</scope>
      </dependency>
      <dependency>
        <groupId>org.hamcrest</groupId>
        <artifactId>hamcrest-library</artifactId>
        <version>2.2</version>
        <scope>test</scope>
      </dependency>
      <dependency>
        <groupId>org.codehaus.plexus</groupId>
        <artifactId>plexus-testing</artifactId>
        <version>1.0.0</version>
        <scope>test</scope>
      </dependency>
      <dependency>
        <groupId>org.junit</groupId>
        <artifactId>junit-bom</artifactId>
        <type>pom</type>
        <version>${junitVersion}</version>
        <scope>import</scope>
      </dependency>
    </dependencies>
    <!--bootstrap-start-comment-->
  </dependencyManagement>
  <!--bootstrap-end-comment-->
  <!--bootstrap-start-comment-->
  <dependencies>
    <dependency>
      <groupId>org.junit.jupiter</groupId>
      <artifactId>junit-jupiter-engine</artifactId>
      <scope>test</scope>
    </dependency>
    <dependency>
      <groupId>org.hamcrest</groupId>
      <artifactId>hamcrest-core</artifactId>
      <scope>test</scope>
    </dependency>
  </dependencies>
  <!--bootstrap-end-comment-->

  <build>
    <pluginManagement>
      <plugins>
<<<<<<< HEAD
        <plugin>
          <groupId>org.apache.maven.plugins</groupId>
          <artifactId>maven-checkstyle-plugin</artifactId>
          <version>3.1.2</version>
          <dependencies>
            <dependency>
              <groupId>com.puppycrawl.tools</groupId>
              <artifactId>checkstyle</artifactId>
              <version>8.41.1</version>
            </dependency>
            <dependency>
              <groupId>org.apache.maven.shared</groupId>
              <artifactId>maven-shared-resources</artifactId>
              <version>3</version>
            </dependency>
          </dependencies>
        </plugin>
=======
>>>>>>> 0eca9b6f
        <plugin>
          <groupId>org.codehaus.plexus</groupId>
          <artifactId>plexus-component-metadata</artifactId>
          <version>${plexusVersion}</version>
          <executions>
            <execution>
              <goals>
                <goal>generate-metadata</goal>
                <goal>generate-test-metadata</goal>
              </goals>
            </execution>
          </executions>
        </plugin>
        <plugin>
          <groupId>org.eclipse.sisu</groupId>
          <artifactId>sisu-maven-plugin</artifactId>
          <version>${sisuVersion}</version>
          <executions>
            <execution>
              <goals>
                <goal>main-index</goal>
                <goal>test-index</goal>
              </goals>
            </execution>
          </executions>
        </plugin>
        <plugin>
            <groupId>org.apache.maven.plugins</groupId>
            <artifactId>maven-assembly-plugin</artifactId>
            <version>3.3.0</version>
        </plugin>
        <plugin>
          <groupId>org.apache.maven.plugins</groupId>
          <artifactId>maven-release-plugin</artifactId>
          <configuration>
            <autoVersionSubmodules>true</autoVersionSubmodules>
          </configuration>
        </plugin>
        <plugin>
          <groupId>org.apache.maven.plugins</groupId>
          <artifactId>maven-surefire-plugin</artifactId>
          <configuration>
            <argLine>-Xmx256m</argLine>
            <environmentVariables>
              <JENKINS_MAVEN_AGENT_DISABLED>true</JENKINS_MAVEN_AGENT_DISABLED>
            </environmentVariables>
          </configuration>
        </plugin>
        <plugin>
          <groupId>org.codehaus.modello</groupId>
          <artifactId>modello-maven-plugin</artifactId>
          <version>${modelloVersion}</version>
          <executions>
            <execution>
              <id>modello-site-docs</id>
              <phase>pre-site</phase>
              <goals>
                <goal>xdoc</goal>
                <goal>xsd</goal>
              </goals>
            </execution>
            <execution>
              <id>modello</id>
              <goals>
                <goal>java</goal>
                <goal>xpp3-reader</goal>
                <goal>xpp3-writer</goal>
              </goals>
            </execution>
          </executions>
        </plugin>
        <plugin>
          <groupId>org.codehaus.mojo</groupId>
          <artifactId>buildnumber-maven-plugin</artifactId>
          <version>1.4</version>
        </plugin>
        <plugin>
          <groupId>org.apache.rat</groupId>
          <artifactId>apache-rat-plugin</artifactId>
          <configuration>
            <excludes>
              <exclude>.asf.yaml</exclude>
              <exclude>src/test/resources*/**</exclude>
              <exclude>src/test/projects/**</exclude>
              <exclude>src/test/remote-repo/**</exclude>
              <exclude>**/*.odg</exclude>
              <!--
                ! Excluded the license files itself cause they do not have have a license of themselves.
              -->
              <exclude>src/main/appended-resources/licenses/MIT-slf4j-api-1.7.30.txt</exclude>
              <exclude>src/main/appended-resources/licenses/MIT-jsoup-1.12.1.txt</exclude>
              <exclude>src/main/appended-resources/licenses/EPL-1.0.txt</exclude>
<<<<<<< HEAD
              <exclude>src/main/appended-resources/licenses/unrecognized-javax.annotation-api-1.3.2.txt</exclude>
=======
              <exclude>src/main/appended-resources/licenses/MPL-1.1.txt</exclude>
              <exclude>src/main/appended-resources/licenses/LGPL-3.0.txt</exclude>
              <exclude>.editorconfig</exclude>
              <exclude>**/*.iml</exclude>
>>>>>>> 0eca9b6f
            </excludes>
          </configuration>
        </plugin>
      </plugins>
    </pluginManagement>
    <plugins>
      <plugin>
        <groupId>org.codehaus.mojo</groupId>
        <artifactId>animal-sniffer-maven-plugin</artifactId>
        <version>1.18</version>
        <configuration>
          <skip>false</skip>
          <signature>
            <groupId>org.codehaus.mojo.signature</groupId>
            <artifactId>java18</artifactId>
            <version>1.0</version>
          </signature>
        </configuration>
        <executions>
          <execution>
            <id>check-java-compat</id>
            <phase>process-classes</phase>
            <goals>
              <goal>check</goal>
            </goals>
          </execution>
        </executions>
      </plugin>
      <plugin>
        <groupId>org.apache.maven.plugins</groupId>
        <artifactId>maven-doap-plugin</artifactId>
        <version>1.2</version>
        <configuration>
          <asfExtOptions>
            <charter>The mission of the Apache Maven project is to create and maintain software
            libraries that provide a widely-used project build tool, targeting mainly Java
            development. Apache Maven promotes the use of dependencies via a
            standardized coordinate system, binary plugins, and a standard build
            lifecycle.</charter>
          </asfExtOptions>
        </configuration>
      </plugin>
      <plugin>
        <groupId>org.apache.rat</groupId>
        <artifactId>apache-rat-plugin</artifactId>
        <configuration>
          <excludes combine.children="append">
            <exclude>bootstrap/**</exclude>
            <exclude>README.bootstrap.txt</exclude>
            <exclude>README.md</exclude>
            <exclude>**/.factorypath</exclude>
          </excludes>
        </configuration>
      </plugin>
      <plugin>
        <groupId>org.apache.maven.plugins</groupId>
        <artifactId>maven-enforcer-plugin</artifactId>
        <executions>
          <execution>
            <goals>
              <goal>enforce</goal>
            </goals>
            <phase>validate</phase>
            <id>ensure-no-sonatype-cipher-and-sec-dispatcher</id>
            <configuration>
              <rules>
                <bannedDependencies>
                  <excludes>
                    <exclude>org.sonatype.plexus:plexus-sec-dispatcher</exclude>
                    <exclude>org.sonatype.plexus:plexus-cipher</exclude>
                  </excludes>
                  <message>
                    ensure no more org.sonatype.plexus:plexus-cipher and org.sonatype.plexus:plexus-sec-dispatcher.
                  </message>
                </bannedDependencies>
              </rules>
              <fail>true</fail>
            </configuration>
          </execution>
        </executions>
      </plugin>
<<<<<<< HEAD
      <plugin>
        <groupId>org.apache.maven.plugins</groupId>
        <artifactId>maven-checkstyle-plugin</artifactId>
        <version>3.1.2</version>
        <configuration>
          <violationSeverity>info</violationSeverity>
          <suppressionsLocation>${maven.multiModuleProjectDirectory}/build/checkstyle-suppressions.xml</suppressionsLocation>
        </configuration>
        <dependencies>
          <dependency>
            <groupId>com.puppycrawl.tools</groupId>
            <artifactId>checkstyle</artifactId>
            <version>8.41.1</version>
          </dependency>
          <dependency>
            <groupId>org.apache.maven.shared</groupId>
            <artifactId>maven-shared-resources</artifactId>
            <version>3</version>
          </dependency>
        </dependencies>
      </plugin>
=======
>>>>>>> 0eca9b6f
    </plugins>
  </build>

  <profiles>
    <profile>
      <id>apache-release</id>
      <build>
        <plugins>
          <plugin>
            <groupId>org.apache.maven.plugins</groupId>
            <artifactId>maven-assembly-plugin</artifactId>
            <executions>
              <execution>
                <id>source-release-assembly</id>
                <configuration>
                  <!-- we have a dedicated distribution module -->
                  <skipAssembly>true</skipAssembly>
                </configuration>
              </execution>
            </executions>
          </plugin>
        </plugins>
      </build>
    </profile>
    <profile>
      <id>reporting</id>
      <reporting>
        <plugins>
          <plugin>
            <groupId>org.apache.maven.plugins</groupId>
            <artifactId>maven-javadoc-plugin</artifactId>
            <configuration>
              <tags>
                <tag>
                  <name>provisional</name>
                  <placement>tf</placement>
                  <head>Provisional:</head>
                </tag>
              </tags>
            </configuration>
            <reportSets>
              <reportSet>
                <id>aggregate</id>
                <inherited>false</inherited>
                <reports>
                  <report>aggregate</report>
                </reports>
              </reportSet>
            </reportSets>
          </plugin>
          <plugin>
            <groupId>org.apache.maven.plugins</groupId>
            <artifactId>maven-jxr-plugin</artifactId>
            <reportSets>
              <reportSet>
                <id>aggregate</id>
                <inherited>false</inherited>
                <reports>
                  <report>aggregate</report>
                </reports>
              </reportSet>
            </reportSets>
          </plugin>
        </plugins>
      </reporting>
    </profile>
    <profile>
      <id>maven-repo-local</id>
      <activation>
        <property>
          <name>maven.repo.local</name>
        </property>
      </activation>
      <build>
        <plugins>
          <plugin>
            <groupId>org.apache.maven.plugins</groupId>
            <artifactId>maven-surefire-plugin</artifactId>
            <configuration>
              <systemProperties combine.children="append">
                <property>
                  <!-- Pass this through to the tests (if set!) to have them pick the right repository -->
                  <name>maven.repo.local</name>
                  <value>${maven.repo.local}</value>
                </property>
              </systemProperties>
            </configuration>
          </plugin>
        </plugins>
      </build>
    </profile>
  </profiles>
</project><|MERGE_RESOLUTION|>--- conflicted
+++ resolved
@@ -26,19 +26,11 @@
     <groupId>org.apache.maven</groupId>
     <artifactId>maven-parent</artifactId>
     <version>34</version>
-<<<<<<< HEAD
     <relativePath />
   </parent>
 
   <artifactId>maven</artifactId>
   <version>4.0.0-alpha-1-SNAPSHOT</version>
-=======
-    <relativePath>../pom/maven/pom.xml</relativePath>
-  </parent>
-
-  <artifactId>maven</artifactId>
-  <version>3.8.4-SNAPSHOT</version>
->>>>>>> 0eca9b6f
   <packaging>pom</packaging>
 
   <name>Apache Maven</name>
@@ -54,10 +46,6 @@
   <inceptionYear>2001</inceptionYear>
 
   <properties>
-<<<<<<< HEAD
-=======
-    <maven.version>3.0.5</maven.version>
->>>>>>> 0eca9b6f
     <maven.compiler.source>1.8</maven.compiler.source>
     <maven.compiler.target>1.8</maven.compiler.target>
     <classWorldsVersion>2.6.0</classWorldsVersion>
@@ -68,13 +56,9 @@
     <plexusVersion>2.1.0</plexusVersion>
     <plexusInterpolationVersion>1.26</plexusInterpolationVersion>
     <plexusUtilsVersion>3.3.0</plexusUtilsVersion>
-<<<<<<< HEAD
     <guiceVersion>4.2.3</guiceVersion>
     <guavaVersion>30.1-jre</guavaVersion>
     <guavafailureaccessVersion>1.0.1</guavafailureaccessVersion>
-=======
-    <guiceVersion>4.2.2</guiceVersion>
->>>>>>> 0eca9b6f
     <sisuVersion>0.3.5</sisuVersion>
     <wagonVersion>3.4.3</wagonVersion>
     <jsoupVersion>1.12.1</jsoupVersion>
@@ -82,30 +66,16 @@
     <cipherVersion>2.0</cipherVersion>
     <modelloVersion>1.11</modelloVersion>
     <jxpathVersion>1.3</jxpathVersion>
-<<<<<<< HEAD
     <resolverVersion>1.7.2</resolverVersion>
     <slf4jVersion>1.7.32</slf4jVersion>
     <xmlunitVersion>2.6.4</xmlunitVersion>
-=======
-    <resolverVersion>1.6.3</resolverVersion>
-    <slf4jVersion>1.7.32</slf4jVersion>
-    <xmlunitVersion>2.2.1</xmlunitVersion>
-    <powermockVersion>1.7.4</powermockVersion>
->>>>>>> 0eca9b6f
     <maven.test.redirectTestOutputToFile>true</maven.test.redirectTestOutputToFile>
     <!-- Control the name of the distribution and information output by mvn -->
     <distributionId>apache-maven</distributionId>
     <distributionShortName>Maven</distributionShortName>
     <distributionName>Apache Maven</distributionName>
-<<<<<<< HEAD
     <maven.site.path>ref/4-LATEST</maven.site.path>
     <project.build.outputTimestamp>2021-04-05T08:12:18Z</project.build.outputTimestamp>
-=======
-    <maven.site.path>ref/3-LATEST</maven.site.path>
-    <checkstyle.violation.ignore>None</checkstyle.violation.ignore>
-    <checkstyle.excludes>**/package-info.java</checkstyle.excludes>
-    <project.build.outputTimestamp>2021-09-27T18:28:35Z</project.build.outputTimestamp>
->>>>>>> 0eca9b6f
   </properties>
 
   <modules>
@@ -137,11 +107,7 @@
     <connection>scm:git:https://gitbox.apache.org/repos/asf/maven.git</connection>
     <developerConnection>scm:git:https://gitbox.apache.org/repos/asf/maven.git</developerConnection>
     <url>https://github.com/apache/maven/tree/${project.scm.tag}</url>
-<<<<<<< HEAD
     <tag>master</tag>
-=======
-    <tag>maven-3.8.3</tag>
->>>>>>> 0eca9b6f
   </scm>
   <issueManagement>
     <system>jira</system>
@@ -223,46 +189,7 @@
       <!--bootstrap-start-comment-->
       <dependency>
         <groupId>org.apache.maven</groupId>
-<<<<<<< HEAD
         <artifactId>maven-bom</artifactId>
-=======
-        <artifactId>maven-model</artifactId>
-        <version>${project.version}</version>
-      </dependency>
-      <dependency>
-        <groupId>org.apache.maven</groupId>
-        <artifactId>maven-settings</artifactId>
-        <version>${project.version}</version>
-      </dependency>
-      <dependency>
-        <groupId>org.apache.maven</groupId>
-        <artifactId>maven-settings-builder</artifactId>
-        <version>${project.version}</version>
-      </dependency>
-      <dependency>
-        <groupId>org.apache.maven</groupId>
-        <artifactId>maven-plugin-api</artifactId>
-        <version>${project.version}</version>
-      </dependency>
-      <dependency>
-        <groupId>org.apache.maven</groupId>
-        <artifactId>maven-embedder</artifactId>
-        <version>${project.version}</version>
-      </dependency>
-      <dependency>
-        <groupId>org.apache.maven</groupId>
-        <artifactId>maven-core</artifactId>
-        <version>${project.version}</version>
-      </dependency>
-      <dependency>
-        <groupId>org.apache.maven</groupId>
-        <artifactId>maven-caching</artifactId>
-        <version>${project.version}</version>
-      </dependency>
-      <dependency>
-        <groupId>org.apache.maven</groupId>
-        <artifactId>maven-model-builder</artifactId>
->>>>>>> 0eca9b6f
         <version>${project.version}</version>
         <type>pom</type>
         <scope>import</scope>
@@ -358,11 +285,7 @@
       <dependency>
         <groupId>javax.annotation</groupId>
         <artifactId>javax.annotation-api</artifactId>
-<<<<<<< HEAD
         <version>1.3.2</version>
-=======
-        <version>1.2</version>
->>>>>>> 0eca9b6f
       </dependency>
       <dependency>
         <groupId>org.codehaus.plexus</groupId>
@@ -559,7 +482,6 @@
   <build>
     <pluginManagement>
       <plugins>
-<<<<<<< HEAD
         <plugin>
           <groupId>org.apache.maven.plugins</groupId>
           <artifactId>maven-checkstyle-plugin</artifactId>
@@ -577,8 +499,6 @@
             </dependency>
           </dependencies>
         </plugin>
-=======
->>>>>>> 0eca9b6f
         <plugin>
           <groupId>org.codehaus.plexus</groupId>
           <artifactId>plexus-component-metadata</artifactId>
@@ -671,14 +591,8 @@
               <exclude>src/main/appended-resources/licenses/MIT-slf4j-api-1.7.30.txt</exclude>
               <exclude>src/main/appended-resources/licenses/MIT-jsoup-1.12.1.txt</exclude>
               <exclude>src/main/appended-resources/licenses/EPL-1.0.txt</exclude>
-<<<<<<< HEAD
               <exclude>src/main/appended-resources/licenses/unrecognized-javax.annotation-api-1.3.2.txt</exclude>
-=======
               <exclude>src/main/appended-resources/licenses/MPL-1.1.txt</exclude>
-              <exclude>src/main/appended-resources/licenses/LGPL-3.0.txt</exclude>
-              <exclude>.editorconfig</exclude>
-              <exclude>**/*.iml</exclude>
->>>>>>> 0eca9b6f
             </excludes>
           </configuration>
         </plugin>
@@ -690,7 +604,6 @@
         <artifactId>animal-sniffer-maven-plugin</artifactId>
         <version>1.18</version>
         <configuration>
-          <skip>false</skip>
           <signature>
             <groupId>org.codehaus.mojo.signature</groupId>
             <artifactId>java18</artifactId>
@@ -760,7 +673,6 @@
           </execution>
         </executions>
       </plugin>
-<<<<<<< HEAD
       <plugin>
         <groupId>org.apache.maven.plugins</groupId>
         <artifactId>maven-checkstyle-plugin</artifactId>
@@ -782,8 +694,6 @@
           </dependency>
         </dependencies>
       </plugin>
-=======
->>>>>>> 0eca9b6f
     </plugins>
   </build>
 
